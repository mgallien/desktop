--- conflicted
+++ resolved
@@ -118,18 +118,11 @@
     // DOES NOT take owncership of the device.
     explicit GETFileJob(Account* account, const QString& path, QFile *device,
                         const QMap<QByteArray, QByteArray> &headers, QByteArray expectedEtagForResume,
-<<<<<<< HEAD
-                        QObject* parent = 0);
+                        quint64 resumeStart, QObject* parent = 0);
     // For directDownloadUrl:
-    explicit GETFileJob(Account* account, const QUrl& url, QIODevice *device,
+    explicit GETFileJob(Account* account, const QUrl& url, QFile *device,
                         const QMap<QByteArray, QByteArray> &headers,
                         QObject* parent = 0);
-=======
-                        quint64 resumeStart, QObject* parent = 0)
-    : AbstractNetworkJob(account, path, parent),
-      _device(device), _headers(headers), _expectedEtagForResume(expectedEtagForResume),
-      _resumeStart(resumeStart), _errorStatus(SyncFileItem::NoStatus) {}
->>>>>>> beb9300b
 
     virtual void start();
     virtual bool finished() {
