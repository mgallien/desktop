--- conflicted
+++ resolved
@@ -332,16 +332,7 @@
     }
 
     if (tmpFileName.isEmpty()) {
-<<<<<<< HEAD
-        tmpFileName = _item->_file;
-        //add a dot at the begining of the filename to hide the file.
-        int slashPos = tmpFileName.lastIndexOf('/');
-        tmpFileName.insert(slashPos+1, '.');
-        //add the suffix
-        tmpFileName += ".~" + QString::number(uint(qrand()), 16);
-=======
         tmpFileName = createDownloadTmpFileName(_item._file);
->>>>>>> a36df4aa
     }
 
     _tmpFile.setFileName(_propagator->getFilePath(tmpFileName));
@@ -543,16 +534,7 @@
         }
     }
 
-<<<<<<< HEAD
-    QFileInfo existingFile(fn);
-    if(FileSystem::fileExists(fn) && existingFile.permissions() != _tmpFile.permissions()) {
-        _tmpFile.setPermissions(existingFile.permissions());
-    }
-
-    FileSystem::setModTime(_tmpFile.fileName(), _item->_modtime);
-=======
     FileSystem::setModTime(_tmpFile.fileName(), _item._modtime);
->>>>>>> a36df4aa
     // We need to fetch the time again because some file system such as FAT have a less than a second
     // Accuracy, and we really need the time from the file system. (#3103)
     _item->_modtime = FileSystem::getModTime(_tmpFile.fileName());
