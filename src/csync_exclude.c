--- conflicted
+++ resolved
@@ -121,13 +121,9 @@
 int csync_excluded(CSYNC *ctx, const char *path) {
   size_t i;
   const char *p;
-<<<<<<< HEAD
-  const char *bname = NULL;
-=======
   char *bname;
   int rc;
   int match = 0;
->>>>>>> 14f03e0e
 
   if (! ctx->options.unix_extensions) {
     for (p = path; *p; p++) {
@@ -167,19 +163,6 @@
       goto out;
   }
 
-<<<<<<< HEAD
-  if (ctx->excludes->count) {
-    bname = c_basename(path);
-    for (i = 0; i < ctx->excludes->count; i++) {
-      if (csync_fnmatch(ctx->excludes->vector[i], path, 0) == 0) {
-        return 1;
-      }
-      if( bname && csync_fnmatch(ctx->excludes->vector[i], bname, 0) == 0) {
-          return 1;
-      }
-    }
-    SAFE_FREE(bname);
-=======
   for (i = 0; match == 0 && i < ctx->excludes->count; i++) {
       rc = csync_fnmatch(ctx->excludes->vector[i], path, 0);
       if (rc == 0) {
@@ -190,7 +173,6 @@
       if (rc == 0) {
           match = 1;
       }
->>>>>>> 14f03e0e
   }
 
 out:
