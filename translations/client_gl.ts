<?xml version="1.0" ?><!DOCTYPE TS><TS language="gl" version="2.1">
<context>
    <name>FolderWizardSourcePage</name>
    <message>
        <location filename="../src/gui/folderwizardsourcepage.ui" line="14"/>
        <source>Form</source>
        <translation>Formulario</translation>
    </message>
    <message>
        <location filename="../src/gui/folderwizardsourcepage.ui" line="33"/>
        <source>Pick a local folder on your computer to sync</source>
        <translation>Escolle un cartafol local no teu ordenador para sincronizar</translation>
    </message>
    <message>
        <location filename="../src/gui/folderwizardsourcepage.ui" line="44"/>
        <source>&amp;Choose...</source>
        <translation>&amp;Escoller...</translation>
    </message>
</context>
<context>
    <name>FolderWizardTargetPage</name>
    <message>
        <location filename="../src/gui/folderwizardtargetpage.ui" line="14"/>
        <source>Form</source>
        <translation>Formulario</translation>
    </message>
    <message>
        <location filename="../src/gui/folderwizardtargetpage.ui" line="131"/>
        <source>Select a remote destination folder</source>
        <translation>Seleccione o cartafol remoto de destino</translation>
    </message>
    <message>
        <location filename="../src/gui/folderwizardtargetpage.ui" line="143"/>
        <source>Create Folder</source>
        <translation>Crear un cartafol</translation>
    </message>
    <message>
        <location filename="../src/gui/folderwizardtargetpage.ui" line="163"/>
        <source>Refresh</source>
        <translation>Actualizar</translation>
    </message>
    <message>
        <location filename="../src/gui/folderwizardtargetpage.ui" line="177"/>
        <source>Folders</source>
        <translation>Cartafoles</translation>
    </message>
    <message>
        <location filename="../src/gui/folderwizardtargetpage.ui" line="110"/>
        <source>TextLabel</source>
        <translation>Etiqueta de texto</translation>
    </message>
</context>
<context>
    <name>NotificationWidget</name>
    <message>
        <location filename="../src/gui/notificationwidget.ui" line="20"/>
        <source>Form</source>
        <translation>Formulario</translation>
    </message>
    <message>
        <location filename="../src/gui/notificationwidget.ui" line="56"/>
        <source>Lorem ipsum dolor sit amet</source>
        <translation>Lorem ipsum dolor sit amet</translation>
    </message>
    <message>
        <location filename="../src/gui/notificationwidget.ui" line="69"/>
        <source>Lorem ipsum dolor sit amet, consetetur sadipscing elitr, sed diam nonumy eirmod temporm </source>
        <translation>Lorem ipsum dolor sit amet, consetetur sadipscing elitr, sed diam nonumy eirmod temporm </translation>
    </message>
    <message>
        <location filename="../src/gui/notificationwidget.ui" line="89"/>
        <source>TextLabel</source>
        <translation>Etiqueta de texto</translation>
    </message>
</context>
<context>
    <name>OCC::AbstractNetworkJob</name>
    <message>
        <location filename="../src/libsync/abstractnetworkjob.cpp" line="241"/>
        <source>Connection timed out</source>
        <translation>Esgotouse o tempo de conexión</translation>
    </message>
    <message>
        <location filename="../src/libsync/abstractnetworkjob.cpp" line="243"/>
        <source>Unknown error: network reply was deleted</source>
        <translation type="unfinished"/>
    </message>
    <message>
        <location filename="../src/libsync/abstractnetworkjob.cpp" line="386"/>
        <source>Server replied &quot;%1 %2&quot; to &quot;%3 %4&quot;</source>
        <translation type="unfinished"/>
    </message>
</context>
<context>
    <name>OCC::AccountSettings</name>
    <message>
        <location filename="../src/gui/accountsettings.ui" line="14"/>
        <source>Form</source>
        <translation>Formulario</translation>
    </message>
    <message>
        <location filename="../src/gui/accountsettings.ui" line="58"/>
        <source>...</source>
        <translation>...</translation>
    </message>
    <message>
        <location filename="../src/gui/accountsettings.ui" line="79"/>
        <source>Storage space: ...</source>
        <translation>Espazo de almacenamento: ...</translation>
    </message>
    <message>
        <location filename="../src/gui/accountsettings.ui" line="152"/>
        <source>Unchecked folders will be &lt;b&gt;removed&lt;/b&gt; from your local file system and will not be synchronized to this computer anymore</source>
        <translation>Os cartafoles non seleccionados van seren &lt;b&gt;eliminados&lt;/b&gt; do seu sistema de ficheiros local e non volverán sincronizarse con esta computadora</translation>
    </message>
    <message>
        <location filename="../src/gui/accountsettings.ui" line="198"/>
        <source>Synchronize all</source>
        <translation>Sincronizar todo</translation>
    </message>
    <message>
        <location filename="../src/gui/accountsettings.ui" line="205"/>
        <source>Synchronize none</source>
        <translation>Non sincronizar</translation>
    </message>
    <message>
        <location filename="../src/gui/accountsettings.ui" line="212"/>
        <source>Apply manual changes</source>
        <translation>Aplicar cambios manuais</translation>
    </message>
    <message>
        <location filename="../src/gui/accountsettings.ui" line="260"/>
        <source>Apply</source>
        <translation>Aplicar</translation>
    </message>
    <message>
        <location filename="../src/gui/accountsettings.ui" line="247"/>
        <location filename="../src/gui/accountsettings.cpp" line="447"/>
<<<<<<< HEAD
        <location filename="../src/gui/accountsettings.cpp" line="839"/>
=======
        <location filename="../src/gui/accountsettings.cpp" line="843"/>
>>>>>>> 7f51803d
        <source>Cancel</source>
        <translation>Cancelar</translation>
    </message>
    <message>
        <location filename="../src/gui/accountsettings.ui" line="42"/>
        <source>Connected with &lt;server&gt; as &lt;user&gt;</source>
        <translation>Conectado con &lt;server&gt; como &lt;user&gt;</translation>
    </message>
    <message>
        <location filename="../src/gui/accountsettings.cpp" line="182"/>
        <source>No account configured.</source>
        <translation>Non hai contas configuradas.</translation>
    </message>
    <message>
        <location filename="../src/gui/accountsettings.cpp" line="195"/>
        <source>Add new</source>
        <translation>Engadir novo</translation>
    </message>
    <message>
        <location filename="../src/gui/accountsettings.cpp" line="203"/>
        <source>Remove</source>
        <translation>Retirar</translation>
    </message>
    <message>
        <location filename="../src/gui/accountsettings.cpp" line="207"/>
        <source>Account</source>
        <translation>Conta</translation>
    </message>
    <message>
        <location filename="../src/gui/accountsettings.cpp" line="300"/>
        <source>Choose what to sync</source>
        <translation>Escolla que sincronizar</translation>
    </message>
    <message>
        <location filename="../src/gui/accountsettings.cpp" line="306"/>
        <source>Force sync now</source>
        <translation>Forzar a sincronización</translation>
    </message>
    <message>
        <location filename="../src/gui/accountsettings.cpp" line="308"/>
        <source>Restart sync</source>
        <translation>Reiniciar a sincronización</translation>
    </message>
    <message>
        <location filename="../src/gui/accountsettings.cpp" line="317"/>
        <source>Remove folder sync connection</source>
        <translation>Retirar a conexión da sincronización do cartafol</translation>
    </message>
    <message>
        <location filename="../src/gui/accountsettings.cpp" line="388"/>
        <source>Folder creation failed</source>
        <translation>Non foi posíbel crear o cartafol</translation>
    </message>
    <message>
        <location filename="../src/gui/accountsettings.cpp" line="389"/>
        <source>&lt;p&gt;Could not create local folder &lt;i&gt;%1&lt;/i&gt;.</source>
        <translation>&lt;p&gt;Non foi posíbel crear o cartafol local &lt;i&gt;%1&lt;/i&gt;.</translation>
    </message>
    <message>
        <location filename="../src/gui/accountsettings.cpp" line="439"/>
        <source>Confirm Folder Sync Connection Removal</source>
        <translation>Confirmar a retirada da conexión da sincronización do cartafol</translation>
    </message>
    <message>
        <location filename="../src/gui/accountsettings.cpp" line="446"/>
        <source>Remove Folder Sync Connection</source>
        <translation>Retirar a conexión da sincronización do cartafol</translation>
    </message>
    <message>
        <location filename="../src/gui/accountsettings.cpp" line="528"/>
        <source>Sync Running</source>
        <translation>Sincronización en proceso</translation>
    </message>
    <message>
        <location filename="../src/gui/accountsettings.cpp" line="529"/>
        <source>The syncing operation is running.&lt;br/&gt;Do you want to terminate it?</source>
        <translation>Estase a realizar a sincronización.&lt;br/&gt;Quere interrompela e rematala?</translation>
    </message>
    <message>
        <location filename="../src/gui/accountsettings.cpp" line="618"/>
        <source>%1 in use</source>
        <translation>%1 en uso</translation>
    </message>
    <message>
<<<<<<< HEAD
        <location filename="../src/gui/accountsettings.cpp" line="641"/>
=======
        <location filename="../src/gui/accountsettings.cpp" line="645"/>
>>>>>>> 7f51803d
        <source>%1 as &lt;i&gt;%2&lt;/i&gt;</source>
        <translation>%1 como &lt;i&gt;%2&lt;/i&gt;</translation>
    </message>
    <message>
<<<<<<< HEAD
        <location filename="../src/gui/accountsettings.cpp" line="647"/>
=======
        <location filename="../src/gui/accountsettings.cpp" line="651"/>
>>>>>>> 7f51803d
        <source>The server version %1 is old and unsupported! Proceed at your own risk.</source>
        <translation>Este servidor da versión %1 é vello e non ten soporte! Vostede verá o que fai.</translation>
    </message>
    <message>
<<<<<<< HEAD
        <location filename="../src/gui/accountsettings.cpp" line="649"/>
=======
        <location filename="../src/gui/accountsettings.cpp" line="653"/>
>>>>>>> 7f51803d
        <source>Connected to %1.</source>
        <translation>Conectado a %1.</translation>
    </message>
    <message>
<<<<<<< HEAD
        <location filename="../src/gui/accountsettings.cpp" line="651"/>
=======
        <location filename="../src/gui/accountsettings.cpp" line="655"/>
>>>>>>> 7f51803d
        <source>Server %1 is temporarily unavailable.</source>
        <translation>O servidor %1 non está dispoñíbel temporalmente.</translation>
    </message>
    <message>
<<<<<<< HEAD
        <location filename="../src/gui/accountsettings.cpp" line="653"/>
=======
        <location filename="../src/gui/accountsettings.cpp" line="657"/>
>>>>>>> 7f51803d
        <source>Server %1 is currently in maintenance mode.</source>
        <translation type="unfinished"/>
    </message>
    <message>
<<<<<<< HEAD
        <location filename="../src/gui/accountsettings.cpp" line="655"/>
=======
        <location filename="../src/gui/accountsettings.cpp" line="659"/>
>>>>>>> 7f51803d
        <source>Signed out from %1.</source>
        <translation>Desconectado de %1.</translation>
    </message>
    <message>
<<<<<<< HEAD
        <location filename="../src/gui/accountsettings.cpp" line="664"/>
=======
        <location filename="../src/gui/accountsettings.cpp" line="668"/>
>>>>>>> 7f51803d
        <source>Obtaining authorization from the browser. &lt;a href=&apos;%1&apos;&gt;Click here&lt;/a&gt; to re-open the browser.</source>
        <translation type="unfinished"/>
    </message>
    <message>
<<<<<<< HEAD
        <location filename="../src/gui/accountsettings.cpp" line="668"/>
=======
        <location filename="../src/gui/accountsettings.cpp" line="672"/>
>>>>>>> 7f51803d
        <source>Connecting to %1...</source>
        <translation type="unfinished"/>
    </message>
    <message>
<<<<<<< HEAD
        <location filename="../src/gui/accountsettings.cpp" line="671"/>
=======
        <location filename="../src/gui/accountsettings.cpp" line="675"/>
>>>>>>> 7f51803d
        <source>No connection to %1 at %2.</source>
        <translation>Non hai conexión con %1 en %2.</translation>
    </message>
    <message>
<<<<<<< HEAD
        <location filename="../src/gui/accountsettings.cpp" line="695"/>
=======
        <location filename="../src/gui/accountsettings.cpp" line="699"/>
>>>>>>> 7f51803d
        <source>Log in</source>
        <translation>Acceder</translation>
    </message>
    <message>
<<<<<<< HEAD
        <location filename="../src/gui/accountsettings.cpp" line="782"/>
=======
        <location filename="../src/gui/accountsettings.cpp" line="786"/>
>>>>>>> 7f51803d
        <source>There are folders that were not synchronized because they are too big: </source>
        <translation>Hai cartafoles que non se sincronizaron por ser demasiado grandes:</translation>
    </message>
    <message>
<<<<<<< HEAD
        <location filename="../src/gui/accountsettings.cpp" line="784"/>
=======
        <location filename="../src/gui/accountsettings.cpp" line="788"/>
>>>>>>> 7f51803d
        <source>There are folders that were not synchronized because they are external storages: </source>
        <translation>Hai cartafoles que non se sincronizaron porque son almacenamentos externos:</translation>
    </message>
    <message>
<<<<<<< HEAD
        <location filename="../src/gui/accountsettings.cpp" line="785"/>
=======
        <location filename="../src/gui/accountsettings.cpp" line="789"/>
>>>>>>> 7f51803d
        <source>There are folders that were not synchronized because they are too big or external storages: </source>
        <translation>Hai cartafoles que non se sincronizaron porque son demasiado grandes ou almacenamentos externos:</translation>
    </message>
    <message>
<<<<<<< HEAD
        <location filename="../src/gui/accountsettings.cpp" line="831"/>
=======
        <location filename="../src/gui/accountsettings.cpp" line="835"/>
>>>>>>> 7f51803d
        <source>Confirm Account Removal</source>
        <translation>Confirme a retirada da conta</translation>
    </message>
    <message>
<<<<<<< HEAD
        <location filename="../src/gui/accountsettings.cpp" line="832"/>
=======
        <location filename="../src/gui/accountsettings.cpp" line="836"/>
>>>>>>> 7f51803d
        <source>&lt;p&gt;Do you really want to remove the connection to the account &lt;i&gt;%1&lt;/i&gt;?&lt;/p&gt;&lt;p&gt;&lt;b&gt;Note:&lt;/b&gt; This will &lt;b&gt;not&lt;/b&gt; delete any files.&lt;/p&gt;</source>
        <translation>&lt;p&gt;De verdade quere retirar a conexión a conta &lt;i&gt;%1&lt;/i&gt;?&lt;/p&gt;&lt;p&gt;&lt;b&gt;Aviso:&lt;/b&gt; Esto &lt;b&gt;non&lt;/b&gt; eliminará ningún ficheiro.&lt;/p&gt;</translation>
    </message>
    <message>
<<<<<<< HEAD
        <location filename="../src/gui/accountsettings.cpp" line="838"/>
=======
        <location filename="../src/gui/accountsettings.cpp" line="842"/>
>>>>>>> 7f51803d
        <source>Remove connection</source>
        <translation>Retirar conexión</translation>
    </message>
    <message>
        <location filename="../src/gui/accountsettings.cpp" line="270"/>
        <location filename="../src/gui/accountsettings.cpp" line="296"/>
        <source>Open folder</source>
        <translation>Abrir o cartafol</translation>
    </message>
    <message>
        <location filename="../src/gui/accountsettings.cpp" line="199"/>
<<<<<<< HEAD
        <location filename="../src/gui/accountsettings.cpp" line="697"/>
=======
        <location filename="../src/gui/accountsettings.cpp" line="701"/>
>>>>>>> 7f51803d
        <source>Log out</source>
        <translation>Desconectar</translation>
    </message>
    <message>
        <location filename="../src/gui/accountsettings.cpp" line="314"/>
        <source>Resume sync</source>
        <translation>Continuar coa sincronización</translation>
    </message>
    <message>
        <location filename="../src/gui/accountsettings.cpp" line="314"/>
        <source>Pause sync</source>
        <translation>Por en pausa a sincronización</translation>
    </message>
    <message>
        <location filename="../src/gui/accountsettings.cpp" line="440"/>
        <source>&lt;p&gt;Do you really want to stop syncing the folder &lt;i&gt;%1&lt;/i&gt;?&lt;/p&gt;&lt;p&gt;&lt;b&gt;Note:&lt;/b&gt; This will &lt;b&gt;not&lt;/b&gt; delete any files.&lt;/p&gt;</source>
        <translation>&lt;p&gt;Quere realmente deixar de sincronizar o cartafol &lt;i&gt;%1&lt;/i&gt;?&lt;/p&gt;&lt;p&gt;&lt;b&gt;Aviso:&lt;/b&gt; Esto &lt;b&gt;non&lt;/b&gt; eliminará ningún ficheiro.&lt;/p&gt;</translation>
    </message>
    <message>
        <location filename="../src/gui/accountsettings.cpp" line="605"/>
        <source>%1 (%3%) of %2 in use. Some folders, including network mounted or shared folders, might have different limits.</source>
        <translation>%1 (%3%) de %2 en uso. Algúns cartafoles, incluíndo os compartidos e os montados en rede, poderían ter diferentes límites.</translation>
    </message>
    <message>
        <location filename="../src/gui/accountsettings.cpp" line="606"/>
        <source>%1 of %2 in use</source>
        <translation>%1 de %2 en uso</translation>
    </message>
    <message>
        <location filename="../src/gui/accountsettings.cpp" line="615"/>
        <source>Currently there is no storage usage information available.</source>
        <translation>Actualmente non hai dispoñíbel ningunha información sobre o uso do almacenamento.</translation>
    </message>
    <message>
<<<<<<< HEAD
        <location filename="../src/gui/accountsettings.cpp" line="677"/>
=======
        <location filename="../src/gui/accountsettings.cpp" line="681"/>
>>>>>>> 7f51803d
        <source>No %1 connection configured.</source>
        <translation>Non se configurou a conexión %1.</translation>
    </message>
</context>
<context>
    <name>OCC::AccountState</name>
    <message>
        <location filename="../src/gui/accountstate.cpp" line="124"/>
        <source>Signed out</source>
        <translation>Desconectado</translation>
    </message>
    <message>
        <location filename="../src/gui/accountstate.cpp" line="126"/>
        <source>Disconnected</source>
        <translation>Desconectado</translation>
    </message>
    <message>
        <location filename="../src/gui/accountstate.cpp" line="128"/>
        <source>Connected</source>
        <translation>Conectado</translation>
    </message>
    <message>
        <location filename="../src/gui/accountstate.cpp" line="130"/>
        <source>Service unavailable</source>
        <translation>Servizo non dispoñíbel</translation>
    </message>
    <message>
        <location filename="../src/gui/accountstate.cpp" line="132"/>
        <source>Maintenance mode</source>
        <translation type="unfinished"/>
    </message>
    <message>
        <location filename="../src/gui/accountstate.cpp" line="134"/>
        <source>Network error</source>
        <translation>Produciuse un erro de rede</translation>
    </message>
    <message>
        <location filename="../src/gui/accountstate.cpp" line="136"/>
        <source>Configuration error</source>
        <translation>Produciuse un erro de configuración</translation>
    </message>
    <message>
        <location filename="../src/gui/accountstate.cpp" line="138"/>
        <source>Asking Credentials</source>
        <translation type="unfinished"/>
    </message>
    <message>
        <location filename="../src/gui/accountstate.cpp" line="140"/>
        <source>Unknown account state</source>
        <translation>Estado da conta descoñecido</translation>
    </message>
</context>
<context>
    <name>OCC::ActivityItemDelegate</name>
    <message>
        <location filename="../src/gui/activityitemdelegate.cpp" line="145"/>
        <source>%1 on %2</source>
        <translation>%1 en %2</translation>
    </message>
    <message>
        <location filename="../src/gui/activityitemdelegate.cpp" line="147"/>
        <source>%1 on %2 (disconnected)</source>
        <translation>%1 en %2 (desconectado)</translation>
    </message>
</context>
<context>
    <name>OCC::ActivitySettings</name>
    <message>
        <location filename="../src/gui/activitywidget.cpp" line="516"/>
        <location filename="../src/gui/activitywidget.cpp" line="564"/>
        <source>Server Activity</source>
        <translation>Actividade do servidor</translation>
    </message>
    <message>
        <location filename="../src/gui/activitywidget.cpp" line="523"/>
        <source>Sync Protocol</source>
        <translation>Protocolo de sincronización</translation>
    </message>
    <message>
        <location filename="../src/gui/activitywidget.cpp" line="572"/>
        <source>Not Synced</source>
        <translation>Non sincronizado</translation>
    </message>
    <message>
        <location filename="../src/gui/activitywidget.cpp" line="575"/>
        <source>Not Synced (%1)</source>
        <extracomment>%1 is the number of not synced files.</extracomment>
        <translation>Non sincronizado (%1)</translation>
    </message>
    <message>
        <location filename="../src/gui/activitywidget.cpp" line="607"/>
        <source>The server activity list has been copied to the clipboard.</source>
        <translation>A lista de actividade do servidor copiouse no portapapeis.</translation>
    </message>
    <message>
        <location filename="../src/gui/activitywidget.cpp" line="611"/>
        <source>The sync activity list has been copied to the clipboard.</source>
        <translation>A lista de actividade de sincronización foi copiada ao portapapeis.</translation>
    </message>
    <message>
        <location filename="../src/gui/activitywidget.cpp" line="614"/>
        <source>The list of unsynced items has been copied to the clipboard.</source>
        <translation>A lista de elementos non sincronizados foi copiada ao portapapeis.</translation>
    </message>
    <message>
        <location filename="../src/gui/activitywidget.cpp" line="619"/>
        <source>Copied to clipboard</source>
        <translation>Copiado no portapapeis.</translation>
    </message>
</context>
<context>
    <name>OCC::ActivityWidget</name>
    <message>
        <location filename="../src/gui/activitywidget.ui" line="14"/>
        <source>Form</source>
        <translation>Formulario</translation>
    </message>
    <message>
        <location filename="../src/gui/activitywidget.ui" line="26"/>
        <location filename="../src/gui/activitywidget.ui" line="68"/>
        <location filename="../src/gui/activitywidget.ui" line="94"/>
        <source>TextLabel</source>
        <translation>Etiqueta de texto</translation>
    </message>
    <message>
        <location filename="../src/gui/activitywidget.cpp" line="131"/>
        <source>Server Activities</source>
        <translation>Actividades do servidor</translation>
    </message>
    <message>
        <location filename="../src/gui/activitywidget.cpp" line="87"/>
        <source>Copy</source>
        <translation>Copiar</translation>
    </message>
    <message>
        <location filename="../src/gui/activitywidget.cpp" line="88"/>
        <source>Copy the activity list to the clipboard.</source>
        <translation>Copiar a lista da actividade no portapapeis.</translation>
    </message>
    <message>
        <location filename="../src/gui/activitywidget.cpp" line="135"/>
        <source>Action Required: Notifications</source>
        <translation>Acción requerida: Notificacións</translation>
    </message>
    <message>
        <location filename="../src/gui/activitywidget.cpp" line="140"/>
        <source>&lt;br/&gt;Account %1 does not have activities enabled.</source>
        <translation>&lt;br/&gt;A conta %1 non ten as actividades habilitadas.</translation>
    </message>
    <message numerus="yes">
        <location filename="../src/gui/activitywidget.cpp" line="349"/>
        <source>You received %n new notification(s) from %2.</source>
        <translation type="unfinished"><numerusform></numerusform><numerusform></numerusform></translation>
    </message>
    <message numerus="yes">
        <location filename="../src/gui/activitywidget.cpp" line="356"/>
        <source>You received %n new notification(s) from %1 and %2.</source>
        <translation type="unfinished"><numerusform></numerusform><numerusform></numerusform></translation>
    </message>
    <message>
        <location filename="../src/gui/activitywidget.cpp" line="358"/>
        <source>You received new notifications from %1, %2 and other accounts.</source>
        <translation type="unfinished"/>
    </message>
    <message>
        <location filename="../src/gui/activitywidget.cpp" line="362"/>
        <source>%1 Notifications - Action Required</source>
        <translation type="unfinished"/>
    </message>
</context>
<context>
    <name>OCC::AddCertificateDialog</name>
    <message>
        <location filename="../src/gui/addcertificatedialog.ui" line="17"/>
        <source>SSL client certificate authentication</source>
        <translation>Certificado de autenticación SSL do cliente</translation>
    </message>
    <message>
        <location filename="../src/gui/addcertificatedialog.ui" line="23"/>
        <source>This server probably requires a SSL client certificate.</source>
        <translation>Este servidor probabelmente require un certificado SSL de cliente.</translation>
    </message>
    <message>
        <location filename="../src/gui/addcertificatedialog.ui" line="35"/>
        <source>Certificate &amp; Key (pkcs12) :</source>
        <translation type="unfinished"/>
    </message>
    <message>
        <location filename="../src/gui/addcertificatedialog.ui" line="51"/>
        <source>Browse...</source>
        <translation>Examinar...</translation>
    </message>
    <message>
        <location filename="../src/gui/addcertificatedialog.ui" line="60"/>
        <source>Certificate password :</source>
        <translation>Contrasinal do certificado :</translation>
    </message>
    <message>
        <location filename="../src/gui/addcertificatedialog.cpp" line="38"/>
        <source>Select a certificate</source>
        <translation>Seleccione un certificado</translation>
    </message>
    <message>
        <location filename="../src/gui/addcertificatedialog.cpp" line="38"/>
        <source>Certificate files (*.p12 *.pfx)</source>
        <translation>Ficheiros de certificado (*.p12 *.pfx)</translation>
    </message>
</context>
<context>
    <name>OCC::Application</name>
    <message>
        <location filename="../src/gui/application.cpp" line="164"/>
        <source>Error accessing the configuration file</source>
        <translation type="unfinished"/>
    </message>
    <message>
        <location filename="../src/gui/application.cpp" line="165"/>
        <source>There was an error while accessing the configuration file at %1.</source>
        <translation type="unfinished"/>
    </message>
    <message>
        <location filename="../src/gui/application.cpp" line="168"/>
        <source>Quit ownCloud</source>
        <translation type="unfinished"/>
    </message>
</context>
<context>
    <name>OCC::AuthenticationDialog</name>
    <message>
        <location filename="../src/gui/authenticationdialog.cpp" line="30"/>
        <source>Authentication Required</source>
        <translation>É necesario autenticarse</translation>
    </message>
    <message>
        <location filename="../src/gui/authenticationdialog.cpp" line="32"/>
        <source>Enter username and password for &apos;%1&apos; at %2.</source>
        <translation>Escriba o nome de usuario e o contrasinal para «%1» en %2.</translation>
    </message>
    <message>
        <location filename="../src/gui/authenticationdialog.cpp" line="37"/>
        <source>&amp;User:</source>
        <translation>&amp;Usuario:</translation>
    </message>
    <message>
        <location filename="../src/gui/authenticationdialog.cpp" line="38"/>
        <source>&amp;Password:</source>
        <translation>&amp;Contrasinal:</translation>
    </message>
</context>
<context>
    <name>OCC::CleanupPollsJob</name>
    <message>
        <location filename="../src/libsync/owncloudpropagator.cpp" line="990"/>
        <source>Error writing metadata to the database</source>
        <translation type="unfinished"/>
    </message>
</context>
<context>
    <name>OCC::ConnectionValidator</name>
    <message>
        <location filename="../src/libsync/connectionvalidator.cpp" line="75"/>
        <source>No ownCloud account configured</source>
        <translation>Non hai configurada ningunha conta  ownCloud </translation>
    </message>
    <message>
        <location filename="../src/libsync/connectionvalidator.cpp" line="287"/>
        <source>The configured server for this client is too old</source>
        <translation>O servidor configurado para este cliente é moi antigo</translation>
    </message>
    <message>
        <location filename="../src/libsync/connectionvalidator.cpp" line="288"/>
        <source>Please update to the latest server and restart the client.</source>
        <translation>Actualice ao último servidor e reinicie o cliente.</translation>
    </message>
    <message>
        <location filename="../src/libsync/connectionvalidator.cpp" line="172"/>
        <source>Authentication error: Either username or password are wrong.</source>
        <translation>Produciuse un erro de autenticación: Ou o nome de usuario ou o contrasinal poderían ser erróneos</translation>
    </message>
    <message>
        <location filename="../src/libsync/connectionvalidator.cpp" line="184"/>
        <source>timeout</source>
        <translation>caducidade</translation>
    </message>
    <message>
        <location filename="../src/libsync/connectionvalidator.cpp" line="221"/>
        <source>The provided credentials are not correct</source>
        <translation>As credenciais fornecidas non son correctas</translation>
    </message>
</context>
<context>
    <name>OCC::DiscoveryMainThread</name>
    <message>
<<<<<<< HEAD
        <location filename="../src/libsync/discoveryphase.cpp" line="633"/>
=======
        <location filename="../src/libsync/discoveryphase.cpp" line="634"/>
>>>>>>> 7f51803d
        <source>Aborted by the user</source>
        <translation>Interrompido polo usuario</translation>
    </message>
</context>
<context>
    <name>OCC::Folder</name>
    <message>
        <location filename="../src/gui/folder.cpp" line="136"/>
        <source>Local folder %1 does not exist.</source>
        <translation>O cartafol local %1 non existe.</translation>
    </message>
    <message>
        <location filename="../src/gui/folder.cpp" line="139"/>
        <source>%1 should be a folder but is not.</source>
        <translation type="unfinished"/>
    </message>
    <message>
        <location filename="../src/gui/folder.cpp" line="142"/>
        <source>%1 is not readable.</source>
        <translation>%1 non é lexíbel.</translation>
    </message>
    <message>
        <location filename="../src/gui/folder.cpp" line="366"/>
        <source>%1 has been removed.</source>
        <comment>%1 names a file.</comment>
        <translation>%1 foi retirado satisfactoriamente.</translation>
    </message>
    <message>
        <location filename="../src/gui/folder.cpp" line="373"/>
        <source>%1 has been downloaded.</source>
        <comment>%1 names a file.</comment>
        <translation>%1 foi descargado satisfactoriamente.</translation>
    </message>
    <message>
        <location filename="../src/gui/folder.cpp" line="380"/>
        <source>%1 has been updated.</source>
        <comment>%1 names a file.</comment>
        <translation>%1 foi enviado satisfactoriamente.</translation>
    </message>
    <message>
        <location filename="../src/gui/folder.cpp" line="387"/>
        <source>%1 has been renamed to %2.</source>
        <comment>%1 and %2 name files.</comment>
        <translation>%1 foi renomeado satisfactoriamente a %2</translation>
    </message>
    <message>
        <location filename="../src/gui/folder.cpp" line="394"/>
        <source>%1 has been moved to %2.</source>
        <translation>%1 foi movido satisfactoriamente a %2</translation>
    </message>
    <message numerus="yes">
        <location filename="../src/gui/folder.cpp" line="364"/>
        <source>%1 and %n other file(s) have been removed.</source>
        <translation type="unfinished"><numerusform></numerusform><numerusform></numerusform></translation>
    </message>
    <message numerus="yes">
        <location filename="../src/gui/folder.cpp" line="371"/>
        <source>%1 and %n other file(s) have been downloaded.</source>
        <translation type="unfinished"><numerusform></numerusform><numerusform></numerusform></translation>
    </message>
    <message numerus="yes">
        <location filename="../src/gui/folder.cpp" line="378"/>
        <source>%1 and %n other file(s) have been updated.</source>
        <translation type="unfinished"><numerusform></numerusform><numerusform></numerusform></translation>
    </message>
    <message numerus="yes">
        <location filename="../src/gui/folder.cpp" line="385"/>
        <source>%1 has been renamed to %2 and %n other file(s) have been renamed.</source>
        <translation type="unfinished"><numerusform></numerusform><numerusform></numerusform></translation>
    </message>
    <message numerus="yes">
        <location filename="../src/gui/folder.cpp" line="392"/>
        <source>%1 has been moved to %2 and %n other file(s) have been moved.</source>
        <translation type="unfinished"><numerusform></numerusform><numerusform></numerusform></translation>
    </message>
    <message numerus="yes">
        <location filename="../src/gui/folder.cpp" line="399"/>
        <source>%1 has and %n other file(s) have sync conflicts.</source>
        <translation type="unfinished"><numerusform></numerusform><numerusform></numerusform></translation>
    </message>
    <message>
        <location filename="../src/gui/folder.cpp" line="401"/>
        <source>%1 has a sync conflict. Please check the conflict file!</source>
        <translation type="unfinished"/>
    </message>
    <message numerus="yes">
        <location filename="../src/gui/folder.cpp" line="406"/>
        <source>%1 and %n other file(s) could not be synced due to errors. See the log for details.</source>
        <translation type="unfinished"><numerusform></numerusform><numerusform></numerusform></translation>
    </message>
    <message>
        <location filename="../src/gui/folder.cpp" line="408"/>
        <source>%1 could not be synced due to an error. See the log for details.</source>
        <translation>%1 non puido sincronizarse por mor dun erro. Vexa os detalles no rexistro.</translation>
    </message>
    <message>
        <location filename="../src/gui/folder.cpp" line="414"/>
        <source>Sync Activity</source>
        <translation>Actividade de sincronización</translation>
    </message>
    <message>
        <location filename="../src/gui/folder.cpp" line="640"/>
        <source>Could not read system exclude file</source>
        <translation>Non foi posíbel ler o ficheiro de exclusión do sistema</translation>
    </message>
    <message>
        <location filename="../src/gui/folder.cpp" line="883"/>
        <source>A new folder larger than %1 MB has been added: %2.
</source>
        <translation type="unfinished"/>
    </message>
    <message>
        <location filename="../src/gui/folder.cpp" line="886"/>
        <source>A folder from an external storage has been added.
</source>
        <translation type="unfinished"/>
    </message>
    <message>
        <location filename="../src/gui/folder.cpp" line="887"/>
        <source>Please go in the settings to select it if you wish to download it.</source>
        <translation type="unfinished"/>
    </message>
    <message>
        <location filename="../src/gui/folder.cpp" line="922"/>
        <source>All files in the sync folder '%1' folder were deleted on the server.
These deletes will be synchronized to your local sync folder, making such files unavailable unless you have a right to restore. 
If you decide to keep the files, they will be re-synced with the server if you have rights to do so.
If you decide to delete the files, they will be unavailable to you, unless you are the owner.</source>
        <translation type="unfinished"/>
    </message>
    <message>
        <location filename="../src/gui/folder.cpp" line="927"/>
        <source>All the files in your local sync folder '%1' were deleted. These deletes will be synchronized with your server, making such files unavailable unless restored.
Are you sure you want to sync those actions with the server?
If this was an accident and you decide to keep your files, they will be re-synced from the server.</source>
        <translation type="unfinished"/>
    </message>
    <message>
        <location filename="../src/gui/folder.cpp" line="931"/>
        <source>Remove All Files?</source>
        <translation>Retirar todos os ficheiros?</translation>
    </message>
    <message>
        <location filename="../src/gui/folder.cpp" line="934"/>
        <source>Remove all files</source>
        <translation>Retirar todos os ficheiros</translation>
    </message>
    <message>
        <location filename="../src/gui/folder.cpp" line="935"/>
        <source>Keep files</source>
        <translation>Manter os ficheiros</translation>
    </message>
    <message>
        <location filename="../src/gui/folder.cpp" line="952"/>
        <source>This sync would reset the files to an earlier time in the sync folder '%1'.
This might be because a backup was restored on the server.
Continuing the sync as normal will cause all your files to be overwritten by an older file in an earlier state. Do you want to keep your local most recent files as conflict files?</source>
        <translation type="unfinished"/>
    </message>
    <message>
        <location filename="../src/gui/folder.cpp" line="957"/>
        <source>Backup detected</source>
        <translation type="unfinished"/>
    </message>
    <message>
        <location filename="../src/gui/folder.cpp" line="960"/>
        <source>Normal Synchronisation</source>
        <translation type="unfinished"/>
    </message>
    <message>
        <location filename="../src/gui/folder.cpp" line="961"/>
        <source>Keep Local Files as Conflict</source>
        <translation type="unfinished"/>
    </message>
</context>
<context>
    <name>OCC::FolderMan</name>
    <message>
        <location filename="../src/gui/folderman.cpp" line="311"/>
        <source>Could not reset folder state</source>
        <translation>Non foi posíbel restabelecer o estado do cartafol</translation>
    </message>
    <message>
        <location filename="../src/gui/folderman.cpp" line="312"/>
        <source>An old sync journal &apos;%1&apos; was found, but could not be removed. Please make sure that no application is currently using it.</source>
        <translation>Atopouse un rexistro de sincronización antigo en «%1» máis non pode ser retirado. Asegúrese de que non o está a usar ningunha aplicación.</translation>
    </message>
    <message>
        <location filename="../src/gui/folderman.cpp" line="1054"/>
        <source> (backup)</source>
        <translation>(copia de seguranza)</translation>
    </message>
    <message>
        <location filename="../src/gui/folderman.cpp" line="1059"/>
        <source> (backup %1)</source>
        <translation>(copia de seguranza %1)</translation>
    </message>
    <message>
        <location filename="../src/gui/folderman.cpp" line="1265"/>
        <source>Undefined State.</source>
        <translation>Estado sen definir.</translation>
    </message>
    <message>
        <location filename="../src/gui/folderman.cpp" line="1268"/>
        <source>Waiting to start syncing.</source>
        <translation type="unfinished"/>
    </message>
    <message>
        <location filename="../src/gui/folderman.cpp" line="1271"/>
        <source>Preparing for sync.</source>
        <translation>Preparando para sincronizar.</translation>
    </message>
    <message>
        <location filename="../src/gui/folderman.cpp" line="1274"/>
        <source>Sync is running.</source>
        <translation>Estase sincronizando.</translation>
    </message>
    <message>
        <location filename="../src/gui/folderman.cpp" line="1277"/>
        <source>Last Sync was successful.</source>
        <translation>A última sincronización fíxose correctamente.</translation>
    </message>
    <message>
        <location filename="../src/gui/folderman.cpp" line="1282"/>
        <source>Last Sync was successful, but with warnings on individual files.</source>
        <translation>A última sincronización fíxose correctamente, mais con algún aviso en ficheiros individuais.</translation>
    </message>
    <message>
        <location filename="../src/gui/folderman.cpp" line="1285"/>
        <source>Setup Error.</source>
        <translation>Erro de configuración.</translation>
    </message>
    <message>
        <location filename="../src/gui/folderman.cpp" line="1288"/>
        <source>User Abort.</source>
        <translation>Interrompido polo usuario.</translation>
    </message>
    <message>
        <location filename="../src/gui/folderman.cpp" line="1291"/>
        <source>Sync is paused.</source>
        <translation>Sincronización en pausa.</translation>
    </message>
    <message>
        <location filename="../src/gui/folderman.cpp" line="1297"/>
        <source>%1 (Sync is paused)</source>
        <translation>%1 (sincronización en pausa)</translation>
    </message>
    <message>
        <location filename="../src/gui/folderman.cpp" line="1305"/>
        <source>No valid folder selected!</source>
        <translation>Non seleccionou ningún cartafol correcto!</translation>
    </message>
    <message>
        <location filename="../src/gui/folderman.cpp" line="1315"/>
        <source>The selected path is not a folder!</source>
        <translation type="unfinished"/>
    </message>
    <message>
        <location filename="../src/gui/folderman.cpp" line="1319"/>
        <source>You have no permission to write to the selected folder!</source>
        <translation>Vostede non ten permiso para escribir neste cartafol!</translation>
    </message>
    <message>
        <location filename="../src/gui/folderman.cpp" line="1369"/>
        <source>The local folder %1 contains a symbolic link. The link target contains an already synced folder Please pick another one!</source>
        <translation type="unfinished"/>
    </message>
    <message>
        <location filename="../src/gui/folderman.cpp" line="1384"/>
        <source>There is already a sync from the server to this local folder. Please pick another local folder!</source>
        <translation type="unfinished"/>
    </message>
    <message>
        <location filename="../src/gui/folderman.cpp" line="1344"/>
        <source>The local folder %1 already contains a folder used in a folder sync connection. Please pick another one!</source>
        <translation type="unfinished"/>
    </message>
    <message>
        <location filename="../src/gui/folderman.cpp" line="1354"/>
        <source>The local folder %1 is already contained in a folder used in a folder sync connection. Please pick another one!</source>
        <translation type="unfinished"/>
    </message>
    <message>
        <location filename="../src/gui/folderman.cpp" line="1362"/>
        <source>The local folder %1 is a symbolic link. The link target is already contained in a folder used in a folder sync connection. Please pick another one!</source>
        <translation type="unfinished"/>
    </message>
</context>
<context>
    <name>OCC::FolderStatusDelegate</name>
    <message>
        <location filename="../src/gui/folderstatusdelegate.cpp" line="46"/>
        <source>Add Folder Sync Connection</source>
        <translation type="unfinished"/>
    </message>
    <message>
        <location filename="../src/gui/folderstatusdelegate.cpp" line="246"/>
        <source>Synchronizing with local folder</source>
        <translation type="unfinished"/>
    </message>
    <message>
        <location filename="../src/gui/folderstatusdelegate.cpp" line="293"/>
        <source>File</source>
        <translation>Ficheiro</translation>
    </message>
</context>
<context>
    <name>OCC::FolderStatusModel</name>
    <message>
        <location filename="../src/gui/folderstatusmodel.cpp" line="143"/>
        <source>You need to be connected to add a folder</source>
        <translation>Ten que estar conectado para engadir un cartafol</translation>
    </message>
    <message>
        <location filename="../src/gui/folderstatusmodel.cpp" line="145"/>
        <source>Click this button to add a folder to synchronize.</source>
        <translation>Prema nesta botón para engadir un cartafol para sincronizar</translation>
    </message>
    <message>
        <location filename="../src/gui/folderstatusmodel.cpp" line="154"/>
        <location filename="../src/gui/folderstatusmodel.cpp" line="156"/>
        <source>%1 (%2)</source>
        <extracomment>Example text: &quot;File.txt (23KB)&quot;</extracomment>
        <translation>%1 (%2)</translation>
    </message>
    <message>
        <location filename="../src/gui/folderstatusmodel.cpp" line="180"/>
        <source>Error while loading the list of folders from the server.</source>
        <translation type="unfinished"/>
    </message>
    <message>
        <location filename="../src/gui/folderstatusmodel.cpp" line="231"/>
        <source>Signed out</source>
        <translation>Desconectado</translation>
    </message>
    <message>
        <location filename="../src/gui/folderstatusmodel.cpp" line="183"/>
        <source>Fetching folder list from server...</source>
        <translation type="unfinished"/>
    </message>
    <message>
        <location filename="../src/gui/folderstatusmodel.cpp" line="209"/>
        <source>There are unresolved conflicts. Click for details.</source>
        <translation type="unfinished"/>
    </message>
    <message>
        <location filename="../src/gui/folderstatusmodel.cpp" line="878"/>
        <source>Checking for changes in &apos;%1&apos;</source>
        <translation type="unfinished"/>
    </message>
    <message>
        <location filename="../src/gui/folderstatusmodel.cpp" line="884"/>
        <source>Reconciling changes</source>
        <translation type="unfinished"/>
    </message>
    <message>
        <location filename="../src/gui/folderstatusmodel.cpp" line="919"/>
        <source>, &apos;%1&apos;</source>
        <extracomment>Build a list of file names</extracomment>
        <translation type="unfinished"/>
    </message>
    <message>
        <location filename="../src/gui/folderstatusmodel.cpp" line="922"/>
        <source>&apos;%1&apos;</source>
        <extracomment>Argument is a file name</extracomment>
        <translation type="unfinished"/>
    </message>
    <message>
        <location filename="../src/gui/folderstatusmodel.cpp" line="946"/>
        <source>Syncing %1</source>
        <extracomment>Example text: &quot;Syncing 'foo.txt', 'bar.txt'&quot;</extracomment>
        <translation>Sincronizando %1</translation>
    </message>
    <message>
        <location filename="../src/gui/folderstatusmodel.cpp" line="948"/>
        <location filename="../src/gui/folderstatusmodel.cpp" line="960"/>
        <source>, </source>
        <translation>, </translation>
    </message>
    <message>
        <location filename="../src/gui/folderstatusmodel.cpp" line="952"/>
        <source>download %1/s</source>
        <extracomment>Example text: &quot;download 24Kb/s&quot; (%1 is replaced by 24Kb (translated))</extracomment>
        <translation>descargar %1/s</translation>
    </message>
    <message>
        <location filename="../src/gui/folderstatusmodel.cpp" line="954"/>
        <source>u2193 %1/s</source>
        <translation>u2193 %1/s</translation>
    </message>
    <message>
        <location filename="../src/gui/folderstatusmodel.cpp" line="963"/>
        <source>upload %1/s</source>
        <extracomment>Example text: &quot;upload 24Kb/s&quot; (%1 is replaced by 24Kb (translated))</extracomment>
        <translation>enviar %1/s</translation>
    </message>
    <message>
        <location filename="../src/gui/folderstatusmodel.cpp" line="965"/>
        <source>u2191 %1/s</source>
        <translation>u2191 %1/s</translation>
    </message>
    <message>
        <location filename="../src/gui/folderstatusmodel.cpp" line="972"/>
        <source>%1 %2 (%3 of %4)</source>
        <extracomment>Example text: &quot;uploading foobar.png (2MB of 2MB)&quot;</extracomment>
        <translation>%1 %2 (%3 de %4)</translation>
    </message>
    <message>
        <location filename="../src/gui/folderstatusmodel.cpp" line="976"/>
        <source>%1 %2</source>
        <extracomment>Example text: &quot;uploading foobar.png&quot;</extracomment>
        <translation>%1 %2</translation>
    </message>
    <message>
        <location filename="../src/gui/folderstatusmodel.cpp" line="995"/>
        <source>%5 left, %1 of %2, file %3 of %4</source>
        <extracomment>Example text: &quot;5 minutes left, 12 MB of 345 MB, file 6 of 7&quot;</extracomment>
        <translation type="unfinished"/>
    </message>
    <message>
        <location filename="../src/gui/folderstatusmodel.cpp" line="1003"/>
        <source>%1 of %2, file %3 of %4</source>
        <extracomment>Example text: &quot;12 MB of 345 MB, file 6 of 7&quot;</extracomment>
        <translation>%1 de %2, ficheiro %3 de %4</translation>
    </message>
    <message>
        <location filename="../src/gui/folderstatusmodel.cpp" line="1010"/>
        <source>file %1 of %2</source>
        <translation>ficheiro %1 de %2</translation>
    </message>
    <message>
        <location filename="../src/gui/folderstatusmodel.cpp" line="1056"/>
        <source>Waiting...</source>
        <translation type="unfinished"/>
    </message>
    <message numerus="yes">
        <location filename="../src/gui/folderstatusmodel.cpp" line="1058"/>
        <source>Waiting for %n other folder(s)...</source>
        <translation type="unfinished"><numerusform></numerusform><numerusform></numerusform></translation>
    </message>
    <message>
        <location filename="../src/gui/folderstatusmodel.cpp" line="1064"/>
        <source>Preparing to sync...</source>
        <translation type="unfinished"/>
    </message>
</context>
<context>
    <name>OCC::FolderWizard</name>
    <message>
        <location filename="../src/gui/folderwizard.cpp" line="545"/>
        <source>Add Folder Sync Connection</source>
        <translation type="unfinished"/>
    </message>
    <message>
        <location filename="../src/gui/folderwizard.cpp" line="547"/>
        <source>Add Sync Connection</source>
        <translation type="unfinished"/>
    </message>
</context>
<context>
    <name>OCC::FolderWizardLocalPath</name>
    <message>
        <location filename="../src/gui/folderwizard.cpp" line="66"/>
        <source>Click to select a local folder to sync.</source>
        <translation>Prema para escoller un cartafol local para sincronizar.</translation>
    </message>
    <message>
        <location filename="../src/gui/folderwizard.cpp" line="71"/>
        <source>Enter the path to the local folder.</source>
        <translation>Escriba a ruta ao cartafol local.</translation>
    </message>
    <message>
        <location filename="../src/gui/folderwizard.cpp" line="132"/>
        <source>Select the source folder</source>
        <translation>Escolla o cartafol de orixe</translation>
    </message>
</context>
<context>
    <name>OCC::FolderWizardRemotePath</name>
    <message>
        <location filename="../src/gui/folderwizard.cpp" line="180"/>
        <source>Create Remote Folder</source>
        <translation>Crear un cartafol remoto</translation>
    </message>
    <message>
        <location filename="../src/gui/folderwizard.cpp" line="181"/>
        <source>Enter the name of the new folder to be created below &apos;%1&apos;:</source>
        <translation>Introduza o nome do novo cartafol que se creará a seguir «%1»:</translation>
    </message>
    <message>
        <location filename="../src/gui/folderwizard.cpp" line="211"/>
        <source>Folder was successfully created on %1.</source>
        <translation>Creouse correctamente o cartafol en %1.</translation>
    </message>
    <message>
        <location filename="../src/gui/folderwizard.cpp" line="222"/>
        <source>Authentication failed accessing %1</source>
        <translation>Non foi posíbel facer a autenticación accedendo a %1</translation>
    </message>
    <message>
        <location filename="../src/gui/folderwizard.cpp" line="224"/>
        <source>Failed to create the folder on %1. Please check manually.</source>
        <translation>Non foi posíbel crear o cartafol en %1. Compróbeo manualmente.</translation>
    </message>
    <message>
        <location filename="../src/gui/folderwizard.cpp" line="233"/>
        <source>Failed to list a folder. Error: %1</source>
        <translation type="unfinished"/>
    </message>
    <message>
        <location filename="../src/gui/folderwizard.cpp" line="314"/>
        <source>Choose this to sync the entire account</source>
        <translation>Escolla isto para sincronizar toda a conta</translation>
    </message>
    <message>
        <location filename="../src/gui/folderwizard.cpp" line="444"/>
        <source>This folder is already being synced.</source>
        <translation>Este cartafol xa está sincronizado.</translation>
    </message>
    <message>
        <location filename="../src/gui/folderwizard.cpp" line="446"/>
        <source>You are already syncing &lt;i&gt;%1&lt;/i&gt;, which is a parent folder of &lt;i&gt;%2&lt;/i&gt;.</source>
        <translation>Xa está a sincronizar &lt;i&gt;%1&lt;/i&gt;, é o cartafol pai de &lt;i&gt;%2&lt;/i&gt;.</translation>
    </message>
</context>
<context>
    <name>OCC::FormatWarningsWizardPage</name>
    <message>
        <location filename="../src/gui/folderwizard.cpp" line="47"/>
        <source>&lt;b&gt;Warning:&lt;/b&gt; %1</source>
        <translation>&lt;b&gt;Aviso:&lt;/b&gt;  %1</translation>
    </message>
    <message>
        <location filename="../src/gui/folderwizard.cpp" line="49"/>
        <source>&lt;b&gt;Warning:&lt;/b&gt;</source>
        <translation>&lt;b&gt;Aviso:&lt;/b&gt; </translation>
    </message>
</context>
<context>
    <name>OCC::GETFileJob</name>
    <message>
        <location filename="../src/libsync/propagatedownload.cpp" line="174"/>
        <source>No E-Tag received from server, check Proxy/Gateway</source>
        <translation>Non se recibiu a «E-Tag» do servidor, comprobe o proxy e/ou a pasarela</translation>
    </message>
    <message>
        <location filename="../src/libsync/propagatedownload.cpp" line="181"/>
        <source>We received a different E-Tag for resuming. Retrying next time.</source>
        <translation>Recibiuse unha «E-Tag» diferente para continuar. Tentándoo outra vez.</translation>
    </message>
    <message>
        <location filename="../src/libsync/propagatedownload.cpp" line="208"/>
        <source>Server returned wrong content-range</source>
        <translation>O servidor devolveu un intervalo de contidos estragado</translation>
    </message>
    <message>
        <location filename="../src/libsync/propagatedownload.cpp" line="319"/>
        <source>Connection Timeout</source>
        <translation>Esgotouse o tempo de conexión</translation>
    </message>
</context>
<context>
    <name>OCC::GeneralSettings</name>
    <message>
        <location filename="../src/gui/generalsettings.ui" line="14"/>
        <source>Form</source>
        <translation>Formulario</translation>
    </message>
    <message>
        <location filename="../src/gui/generalsettings.ui" line="20"/>
        <source>General Settings</source>
        <translation>Axustes xerais</translation>
    </message>
    <message>
        <location filename="../src/gui/generalsettings.ui" line="40"/>
        <source>For System Tray</source>
        <translation>Para a área de notificación</translation>
    </message>
    <message>
        <location filename="../src/gui/generalsettings.ui" line="139"/>
        <source>Advanced</source>
        <translation>Avanzado</translation>
    </message>
    <message>
        <location filename="../src/gui/generalsettings.ui" line="171"/>
        <source>Ask for confirmation before synchronizing folders larger than</source>
        <translation type="unfinished"/>
    </message>
    <message>
        <location filename="../src/gui/generalsettings.ui" line="191"/>
        <source>MB</source>
        <extracomment>Trailing part of &quot;Ask confirmation before syncing folder larger than&quot; </extracomment>
        <translation>MB</translation>
    </message>
    <message>
        <location filename="../src/gui/generalsettings.ui" line="215"/>
        <source>Ask for confirmation before synchronizing external storages</source>
        <translation type="unfinished"/>
    </message>
    <message>
        <location filename="../src/gui/generalsettings.ui" line="26"/>
        <source>&amp;Launch on System Startup</source>
        <translation type="unfinished"/>
    </message>
    <message>
        <location filename="../src/gui/generalsettings.ui" line="33"/>
        <source>Show &amp;Desktop Notifications</source>
        <translation type="unfinished"/>
    </message>
    <message>
        <location filename="../src/gui/generalsettings.ui" line="43"/>
        <source>Use &amp;Monochrome Icons</source>
        <translation type="unfinished"/>
    </message>
    <message>
        <location filename="../src/gui/generalsettings.ui" line="147"/>
        <source>Edit &amp;Ignored Files</source>
        <translation type="unfinished"/>
    </message>
    <message>
        <location filename="../src/gui/generalsettings.ui" line="232"/>
        <source>S&amp;how crash reporter</source>
        <translation type="unfinished"/>
    </message>
    <message>
        <location filename="../src/gui/generalsettings.ui" line="53"/>
        <location filename="../src/gui/generalsettings.ui" line="65"/>
        <source>About</source>
        <translation>Sobre</translation>
    </message>
    <message>
        <location filename="../src/gui/generalsettings.ui" line="75"/>
        <source>Updates</source>
        <translation>Actualizacións</translation>
    </message>
    <message>
        <location filename="../src/gui/generalsettings.ui" line="100"/>
        <source>&amp;Restart &amp;&amp; Update</source>
        <translation>&amp;Reiniciar e actualizar</translation>
    </message>
</context>
<context>
    <name>OCC::HttpCredentialsGui</name>
    <message>
        <location filename="../src/gui/creds/httpcredentialsgui.cpp" line="97"/>
        <source>Please enter %1 password:&lt;br&gt;&lt;br&gt;User: %2&lt;br&gt;Account: %3&lt;br&gt;</source>
        <translation type="unfinished"/>
    </message>
    <message>
        <location filename="../src/gui/creds/httpcredentialsgui.cpp" line="111"/>
        <source>Reading from keychain failed with error: &apos;%1&apos;</source>
        <translation>A lectura do chaveiro fallou co erro: «%1»</translation>
    </message>
    <message>
        <location filename="../src/gui/creds/httpcredentialsgui.cpp" line="117"/>
        <source>Enter Password</source>
        <translation>Escriba o contrasinal</translation>
    </message>
    <message>
        <location filename="../src/gui/creds/httpcredentialsgui.cpp" line="154"/>
        <source>&lt;a href=&quot;%1&quot;&gt;Click here&lt;/a&gt; to request an app password from the web interface.</source>
        <translation type="unfinished"/>
    </message>
</context>
<context>
    <name>OCC::IgnoreListEditor</name>
    <message>
        <location filename="../src/gui/ignorelisteditor.ui" line="14"/>
        <source>Ignored Files Editor</source>
        <translation>Editor de ficheiros ignorados</translation>
    </message>
    <message>
        <location filename="../src/gui/ignorelisteditor.ui" line="20"/>
        <source>Global Ignore Settings</source>
        <translation>Axustes globais para ignorar</translation>
    </message>
    <message>
        <location filename="../src/gui/ignorelisteditor.ui" line="26"/>
        <source>Sync hidden files</source>
        <translation>Sincronizar os ficheiros agochados</translation>
    </message>
    <message>
        <location filename="../src/gui/ignorelisteditor.ui" line="36"/>
        <source>Files Ignored by Patterns</source>
        <translation>Ficheiros ignorados por patróns</translation>
    </message>
    <message>
        <location filename="../src/gui/ignorelisteditor.ui" line="55"/>
        <source>Add</source>
        <translation>Engadir</translation>
    </message>
    <message>
        <location filename="../src/gui/ignorelisteditor.ui" line="75"/>
        <source>Pattern</source>
        <translation>Patrón</translation>
    </message>
    <message>
        <location filename="../src/gui/ignorelisteditor.ui" line="80"/>
        <source>Allow Deletion</source>
        <translation>Permitir a eliminación</translation>
    </message>
    <message>
        <location filename="../src/gui/ignorelisteditor.ui" line="45"/>
        <source>Remove</source>
        <translation>Retirar</translation>
    </message>
    <message>
        <location filename="../src/gui/ignorelisteditor.cpp" line="41"/>
        <source>Files or folders matching a pattern will not be synchronized.

Items where deletion is allowed will be deleted if they prevent a directory from being removed. This is useful for meta data.</source>
        <translation type="unfinished"/>
    </message>
    <message>
        <location filename="../src/gui/ignorelisteditor.cpp" line="117"/>
        <source>Could not open file</source>
        <translation>Non foi posíbel abrir o ficheiro</translation>
    </message>
    <message>
        <location filename="../src/gui/ignorelisteditor.cpp" line="118"/>
        <source>Cannot write changes to &apos;%1&apos;.</source>
        <translation>Non é posíbel escribir os cambios en «%1».</translation>
    </message>
    <message>
        <location filename="../src/gui/ignorelisteditor.cpp" line="145"/>
        <source>Add Ignore Pattern</source>
        <translation>Engadir o patrón a ignorar</translation>
    </message>
    <message>
        <location filename="../src/gui/ignorelisteditor.cpp" line="146"/>
        <source>Add a new ignore pattern:</source>
        <translation>Engadir un novo patrón a ignorar:</translation>
    </message>
    <message>
        <location filename="../src/gui/ignorelisteditor.cpp" line="47"/>
        <source>This entry is provided by the system at &apos;%1&apos; and cannot be modified in this view.</source>
        <translation>Esta entrada é fornecida polo sistema en «%1» e non pode ser modificado nesta vista.</translation>
    </message>
</context>
<context>
    <name>OCC::IssuesWidget</name>
    <message>
        <location filename="../src/gui/issueswidget.ui" line="14"/>
        <source>Form</source>
        <translation>Formulario</translation>
    </message>
    <message>
        <location filename="../src/gui/issueswidget.ui" line="20"/>
        <source>List of issues</source>
        <translation type="unfinished"/>
    </message>
    <message>
        <location filename="../src/gui/issueswidget.ui" line="34"/>
        <source>Account</source>
        <translation>Conta</translation>
    </message>
    <message>
        <location filename="../src/gui/issueswidget.ui" line="42"/>
        <location filename="../src/gui/issueswidget.ui" line="61"/>
        <source>&lt;no filter&gt;</source>
        <translation type="unfinished"/>
    </message>
    <message>
        <location filename="../src/gui/issueswidget.ui" line="50"/>
        <location filename="../src/gui/issueswidget.cpp" line="77"/>
        <source>Folder</source>
        <translation>Cartafol</translation>
    </message>
    <message>
        <location filename="../src/gui/issueswidget.ui" line="73"/>
        <source>Show warnings</source>
        <translation type="unfinished"/>
    </message>
    <message>
        <location filename="../src/gui/issueswidget.ui" line="83"/>
        <source>Show ignored files</source>
        <translation type="unfinished"/>
    </message>
    <message>
        <location filename="../src/gui/issueswidget.ui" line="145"/>
        <source>Copy the issues list to the clipboard.</source>
        <translation type="unfinished"/>
    </message>
    <message>
        <location filename="../src/gui/issueswidget.ui" line="148"/>
        <source>Copy</source>
        <translation>Copiar</translation>
    </message>
    <message>
        <location filename="../src/gui/issueswidget.cpp" line="75"/>
        <source>Time</source>
        <translation>Hora</translation>
    </message>
    <message>
        <location filename="../src/gui/issueswidget.cpp" line="76"/>
        <source>File</source>
        <translation>Ficheiro</translation>
    </message>
    <message>
        <location filename="../src/gui/issueswidget.cpp" line="78"/>
        <source>Issue</source>
        <translation type="unfinished"/>
    </message>
</context>
<context>
    <name>OCC::LogBrowser</name>
    <message>
        <location filename="../src/gui/logbrowser.cpp" line="58"/>
        <source>Log Output</source>
        <translation>Rexistro da saída</translation>
    </message>
    <message>
        <location filename="../src/gui/logbrowser.cpp" line="70"/>
        <source>&amp;Search:</source>
        <translation>&amp;Buscar:</translation>
    </message>
    <message>
        <location filename="../src/gui/logbrowser.cpp" line="78"/>
        <source>&amp;Find</source>
        <translation>&amp;Atopar</translation>
    </message>
    <message>
        <location filename="../src/gui/logbrowser.cpp" line="89"/>
        <source>&amp;Capture debug messages</source>
        <translation type="unfinished"/>
    </message>
    <message>
        <location filename="../src/gui/logbrowser.cpp" line="101"/>
        <source>Clear</source>
        <translation>Limpar</translation>
    </message>
    <message>
        <location filename="../src/gui/logbrowser.cpp" line="102"/>
        <source>Clear the log display.</source>
        <translation>Limpar a saída de rexistro.</translation>
    </message>
    <message>
        <location filename="../src/gui/logbrowser.cpp" line="108"/>
        <source>S&amp;ave</source>
        <translation>&amp;Gardar</translation>
    </message>
    <message>
        <location filename="../src/gui/logbrowser.cpp" line="109"/>
        <source>Save the log file to a file on disk for debugging.</source>
        <translation>Gardar o ficheiro de rexistro a un ficheiro no disco para depuración.</translation>
    </message>
    <message>
        <location filename="../src/gui/logbrowser.cpp" line="198"/>
        <source>Save log file</source>
        <translation>Gardar o ficheiro de rexistro</translation>
    </message>
    <message>
        <location filename="../src/gui/logbrowser.cpp" line="208"/>
        <source>Error</source>
        <translation>Erro</translation>
    </message>
    <message>
        <location filename="../src/gui/logbrowser.cpp" line="208"/>
        <source>Could not write to log file %1</source>
        <translation>Non se puido escribir no ficheiro de rexistro %1</translation>
    </message>
</context>
<context>
    <name>OCC::Logger</name>
    <message>
        <location filename="../src/libsync/logger.cpp" line="195"/>
        <source>Error</source>
        <translation>Erro</translation>
    </message>
    <message>
        <location filename="../src/libsync/logger.cpp" line="196"/>
        <source>&lt;nobr&gt;File &apos;%1&apos;&lt;br/&gt;cannot be opened for writing.&lt;br/&gt;&lt;br/&gt;The log output can &lt;b&gt;not&lt;/b&gt; be saved!&lt;/nobr&gt;</source>
        <translation>&lt;nobr&gt;O ficheiro «%1»&lt;br/&gt; non se pode abrir para escritura.&lt;br/&gt;&lt;br/&gt;A saída do rexistro &lt;b&gt;non&lt;/n&gt; se pode gardar!&lt;/nobr&gt;</translation>
    </message>
</context>
<context>
    <name>OCC::NSISUpdater</name>
    <message>
        <location filename="../src/gui/updater/ocupdater.cpp" line="332"/>
        <source>New Version Available</source>
        <translation>Hai dispoñíbel unha nova versión</translation>
    </message>
    <message>
        <location filename="../src/gui/updater/ocupdater.cpp" line="338"/>
        <source>&lt;p&gt;A new version of the %1 Client is available.&lt;/p&gt;&lt;p&gt;&lt;b&gt;%2&lt;/b&gt; is available for download. The installed version is %3.&lt;/p&gt;</source>
        <translation>&lt;p&gt;Hai dispoñíbel unha nova versión do cliente %1.&lt;/p&gt;&lt;p&gt;Pode descargar a versión &lt;b&gt;%2&lt;/b&gt;. A versión instalada é a %3&lt;/p&gt;</translation>
    </message>
    <message>
        <location filename="../src/gui/updater/ocupdater.cpp" line="352"/>
        <source>Skip this version</source>
        <translation>Omitir esta versión</translation>
    </message>
    <message>
        <location filename="../src/gui/updater/ocupdater.cpp" line="353"/>
        <source>Skip this time</source>
        <translation>Omitir polo de agora</translation>
    </message>
    <message>
        <location filename="../src/gui/updater/ocupdater.cpp" line="354"/>
        <source>Get update</source>
        <translation>Obter a actualización</translation>
    </message>
</context>
<context>
    <name>OCC::NetworkSettings</name>
    <message>
        <location filename="../src/gui/networksettings.ui" line="14"/>
        <source>Form</source>
        <translation>Formulario</translation>
    </message>
    <message>
        <location filename="../src/gui/networksettings.ui" line="23"/>
        <source>Proxy Settings</source>
        <translation>Configuración do proxy</translation>
    </message>
    <message>
        <location filename="../src/gui/networksettings.ui" line="29"/>
        <source>No Proxy</source>
        <translation>Sen proxy</translation>
    </message>
    <message>
        <location filename="../src/gui/networksettings.ui" line="42"/>
        <source>Use system proxy</source>
        <translation>Usar as proxies do sistema</translation>
    </message>
    <message>
        <location filename="../src/gui/networksettings.ui" line="52"/>
        <source>Specify proxy manually as</source>
        <translation>Especifique o proxy manualmente como</translation>
    </message>
    <message>
        <location filename="../src/gui/networksettings.ui" line="80"/>
        <source>Host</source>
        <translation>Servidor</translation>
    </message>
    <message>
        <location filename="../src/gui/networksettings.ui" line="100"/>
        <source>:</source>
        <translation>:</translation>
    </message>
    <message>
        <location filename="../src/gui/networksettings.ui" line="131"/>
        <source>Proxy server requires authentication</source>
        <translation>O servidor proxy precisa autenticación</translation>
    </message>
    <message>
        <location filename="../src/gui/networksettings.ui" line="190"/>
        <source>Download Bandwidth</source>
        <translation>Largo de banda de descarga</translation>
    </message>
    <message>
        <location filename="../src/gui/networksettings.ui" line="196"/>
        <location filename="../src/gui/networksettings.ui" line="275"/>
        <source>Limit to</source>
        <translation>Limitar a</translation>
    </message>
    <message>
        <location filename="../src/gui/networksettings.ui" line="241"/>
        <location filename="../src/gui/networksettings.ui" line="320"/>
        <source>KBytes/s</source>
        <translation>KBytes/s</translation>
    </message>
    <message>
        <location filename="../src/gui/networksettings.ui" line="203"/>
        <location filename="../src/gui/networksettings.ui" line="292"/>
        <source>No limit</source>
        <translation>Sen límite</translation>
    </message>
    <message>
        <location filename="../src/gui/networksettings.ui" line="250"/>
        <location filename="../src/gui/networksettings.ui" line="282"/>
        <source>Limit to 3/4 of estimated bandwidth</source>
        <translation>Limitar a 3/4 do largo de banda estimado</translation>
    </message>
    <message>
        <location filename="../src/gui/networksettings.ui" line="269"/>
        <source>Upload Bandwidth</source>
        <translation>Largo de banda de envíos</translation>
    </message>
    <message>
        <location filename="../src/gui/networksettings.ui" line="253"/>
        <location filename="../src/gui/networksettings.ui" line="285"/>
        <source>Limit automatically</source>
        <translation>Limitar automáticamente</translation>
    </message>
    <message>
        <location filename="../src/gui/networksettings.cpp" line="34"/>
        <source>Hostname of proxy server</source>
        <translation>Nome de host para o servidor proxy</translation>
    </message>
    <message>
        <location filename="../src/gui/networksettings.cpp" line="35"/>
        <source>Username for proxy server</source>
        <translation>Nome de usuario para o servidor proxy</translation>
    </message>
    <message>
        <location filename="../src/gui/networksettings.cpp" line="36"/>
        <source>Password for proxy server</source>
        <translation>Contrasinal para o servidor proxy</translation>
    </message>
    <message>
        <location filename="../src/gui/networksettings.cpp" line="38"/>
        <source>HTTP(S) proxy</source>
        <translation>Proxy HTTP(S)</translation>
    </message>
    <message>
        <location filename="../src/gui/networksettings.cpp" line="39"/>
        <source>SOCKS5 proxy</source>
        <translation>Proxy SOCKS5</translation>
    </message>
</context>
<context>
    <name>OCC::NotificationWidget</name>
    <message>
        <location filename="../src/gui/notificationwidget.cpp" line="55"/>
        <source>Created at %1</source>
        <translation type="unfinished"/>
    </message>
    <message>
        <location filename="../src/gui/notificationwidget.cpp" line="104"/>
        <source>Closing in a few seconds...</source>
        <translation type="unfinished"/>
    </message>
    <message>
        <location filename="../src/gui/notificationwidget.cpp" line="138"/>
        <source>%1 request failed at %2</source>
        <extracomment>The second parameter is a time, such as 'failed at 09:58pm'</extracomment>
        <translation type="unfinished"/>
    </message>
    <message>
        <location filename="../src/gui/notificationwidget.cpp" line="144"/>
        <source>&apos;%1&apos; selected at %2</source>
        <extracomment>The second parameter is a time, such as 'selected at 09:58pm'</extracomment>
        <translation type="unfinished"/>
    </message>
</context>
<context>
    <name>OCC::OAuth</name>
    <message>
        <location filename="../src/gui/creds/oauth.cpp" line="112"/>
        <source>Error returned from the server: &lt;em&gt;%1&lt;/em&gt;</source>
        <translation type="unfinished"/>
    </message>
    <message>
        <location filename="../src/gui/creds/oauth.cpp" line="115"/>
        <source>There was an error accessing the &apos;token&apos; endpoint: &lt;br&gt;&lt;em&gt;%1&lt;/em&gt;</source>
        <translation type="unfinished"/>
    </message>
    <message>
        <location filename="../src/gui/creds/oauth.cpp" line="118"/>
        <source>Could not parse the JSON returned from the server: &lt;br&gt;&lt;em&gt;%1&lt;/em&gt;</source>
        <translation type="unfinished"/>
    </message>
    <message>
        <location filename="../src/gui/creds/oauth.cpp" line="121"/>
        <source>The reply from the server did not contain all expected fields</source>
        <translation type="unfinished"/>
    </message>
    <message>
        <location filename="../src/gui/creds/oauth.cpp" line="125"/>
        <source>&lt;h1&gt;Login Error&lt;/h1&gt;&lt;p&gt;%1&lt;/p&gt;</source>
        <translation type="unfinished"/>
    </message>
    <message>
        <location filename="../src/gui/creds/oauth.cpp" line="131"/>
        <source>&lt;h1&gt;Wrong user&lt;/h1&gt;&lt;p&gt;You logged-in with user &lt;em&gt;%1&lt;/em&gt;, but must login with user &lt;em&gt;%2&lt;/em&gt;.&lt;br&gt;Please log out of %3 in another tab, then &lt;a href=&apos;%4&apos;&gt;click here&lt;/a&gt; and log in as user %2&lt;/p&gt;</source>
        <translation type="unfinished"/>
    </message>
</context>
<context>
    <name>OCC::OCUpdater</name>
    <message>
        <location filename="../src/gui/updater/ocupdater.cpp" line="103"/>
        <source>New %1 Update Ready</source>
        <translation>Preparada a nova actualización %1</translation>
    </message>
    <message>
        <location filename="../src/gui/updater/ocupdater.cpp" line="104"/>
        <source>A new update for %1 is about to be installed. The updater may ask
for additional privileges during the process.</source>
        <translation>Está a piques de instalarse unha nova actualización para %1. O proceso de
actualización pode pedir privilexios adicionais durante o procedemento.</translation>
    </message>
    <message>
        <location filename="../src/gui/updater/ocupdater.cpp" line="143"/>
        <source>Downloading version %1. Please wait...</source>
        <translation>Descargando a versión %1. Agarde...</translation>
    </message>
    <message>
        <location filename="../src/gui/updater/ocupdater.cpp" line="147"/>
        <source>Could not download update. Please click &lt;a href=&apos;%1&apos;&gt;here&lt;/a&gt; to download the update manually.</source>
        <translation>Non foi posíbel descargar a actualización. Prema &lt;a href=&apos;%1&apos;&gt;aquí&lt;/a&gt; para descargar manualmente a actualización.</translation>
    </message>
    <message>
        <location filename="../src/gui/updater/ocupdater.cpp" line="149"/>
        <source>Could not check for new updates.</source>
        <translation>Non foi posíbel comprobar se hai novas actualizacións.</translation>
    </message>
    <message>
        <location filename="../src/gui/updater/ocupdater.cpp" line="145"/>
        <source>%1 version %2 available. Restart application to start the update.</source>
        <translation type="unfinished"/>
    </message>
    <message>
        <location filename="../src/gui/updater/ocupdater.cpp" line="151"/>
        <source>New %1 version %2 available. Please use the system&apos;s update tool to install it.</source>
        <translation type="unfinished"/>
    </message>
    <message>
        <location filename="../src/gui/updater/ocupdater.cpp" line="153"/>
        <source>Checking update server...</source>
        <translation>Comprobando o servidor de actualizacións...</translation>
    </message>
    <message>
        <location filename="../src/gui/updater/ocupdater.cpp" line="155"/>
        <source>Update status is unknown: Did not check for new updates.</source>
        <translation>O estado da actualización é descoñecido: non se comprobaron as actualizacións.</translation>
    </message>
    <message>
        <location filename="../src/gui/updater/ocupdater.cpp" line="159"/>
        <source>No updates available. Your installation is at the latest version.</source>
        <translation>Non hai actualizacións dispoñíbeis. A instalación xa está na versión máis recente</translation>
    </message>
    <message>
        <location filename="../src/gui/updater/ocupdater.cpp" line="178"/>
        <source>Update Check</source>
        <translation>Comprobar actualizacións</translation>
    </message>
</context>
<context>
    <name>OCC::OwncloudAdvancedSetupPage</name>
    <message>
        <location filename="../src/gui/wizard/owncloudadvancedsetuppage.cpp" line="48"/>
        <source>Connect to %1</source>
        <translation>Conectar con %1</translation>
    </message>
    <message>
        <location filename="../src/gui/wizard/owncloudadvancedsetuppage.cpp" line="49"/>
        <source>Setup local folder options</source>
        <translation>Estabelecer as opcións do cartafol local</translation>
    </message>
    <message>
        <location filename="../src/gui/wizard/owncloudadvancedsetuppage.cpp" line="58"/>
        <source>Connect...</source>
        <translation>Conectar...</translation>
    </message>
    <message>
        <location filename="../src/gui/wizard/owncloudadvancedsetuppage.cpp" line="156"/>
        <source>%1 folder &apos;%2&apos; is synced to local folder &apos;%3&apos;</source>
        <translation>O cartafol %1 «%2» está sincronizado co cartafol local «%3»</translation>
    </message>
    <message>
        <location filename="../src/gui/wizard/owncloudadvancedsetuppage.cpp" line="159"/>
        <source>Sync the folder &apos;%1&apos;</source>
        <translation type="unfinished"/>
    </message>
    <message>
        <location filename="../src/gui/wizard/owncloudadvancedsetuppage.cpp" line="164"/>
        <source>&lt;p&gt;&lt;small&gt;&lt;strong&gt;Warning:&lt;/strong&gt; The local folder is not empty. Pick a resolution!&lt;/small&gt;&lt;/p&gt;</source>
        <translation type="unfinished"/>
    </message>
    <message>
        <location filename="../src/gui/wizard/owncloudadvancedsetuppage.cpp" line="285"/>
        <source>Local Sync Folder</source>
        <translation>Sincronización do cartafol local</translation>
    </message>
    <message>
        <location filename="../src/gui/wizard/owncloudadvancedsetuppage.cpp" line="324"/>
        <location filename="../src/gui/wizard/owncloudadvancedsetuppage.cpp" line="345"/>
        <source>(%1)</source>
        <translation>(%1)</translation>
    </message>
</context>
<context>
    <name>OCC::OwncloudConnectionMethodDialog</name>
    <message>
        <location filename="../src/gui/wizard/owncloudconnectionmethoddialog.ui" line="14"/>
        <source>Connection failed</source>
        <translation>Produciuse un fallo de conexión</translation>
    </message>
    <message>
        <location filename="../src/gui/wizard/owncloudconnectionmethoddialog.ui" line="43"/>
        <source>&lt;html&gt;&lt;head/&gt;&lt;body&gt;&lt;p&gt;Failed to connect to the secure server address specified. How do you wish to proceed?&lt;/p&gt;&lt;/body&gt;&lt;/html&gt;</source>
        <translation>&lt;html&gt;&lt;head/&gt;&lt;body&gt;&lt;p&gt;Produciuse un erro ao conectar co enderezo seguro do servidor especificado. Como quere proceder?&lt;/p&gt;&lt;/body&gt;&lt;/html&gt;</translation>
    </message>
    <message>
        <location filename="../src/gui/wizard/owncloudconnectionmethoddialog.ui" line="55"/>
        <source>Select a different URL</source>
        <translation>Seleccione un URL diferente</translation>
    </message>
    <message>
        <location filename="../src/gui/wizard/owncloudconnectionmethoddialog.ui" line="62"/>
        <source>Retry unencrypted over HTTP (insecure)</source>
        <translation>Tenteo de novo sen cifrar a través de HTTP (non é seguro)</translation>
    </message>
    <message>
        <location filename="../src/gui/wizard/owncloudconnectionmethoddialog.ui" line="69"/>
        <source>Configure client-side TLS certificate</source>
        <translation>Configurar o certificado TLS do lado do cliente</translation>
    </message>
    <message>
        <location filename="../src/gui/wizard/owncloudconnectionmethoddialog.cpp" line="34"/>
        <source>&lt;html&gt;&lt;head/&gt;&lt;body&gt;&lt;p&gt;Failed to connect to the secure server address &lt;em&gt;%1&lt;/em&gt;. How do you wish to proceed?&lt;/p&gt;&lt;/body&gt;&lt;/html&gt;</source>
        <translation>&lt;html&gt;&lt;head/&gt;&lt;body&gt;&lt;p&gt;Produciuse un erro ao conectar co enderezo seguro do servidor &lt;em&gt;%1&lt;/em&gt;. Como quere proceder?&lt;/p&gt;&lt;/body&gt;&lt;/html&gt;</translation>
    </message>
</context>
<context>
    <name>OCC::OwncloudHttpCredsPage</name>
    <message>
        <location filename="../src/gui/wizard/owncloudhttpcredspage.cpp" line="49"/>
        <source>&amp;Email</source>
        <translation type="unfinished"/>
    </message>
    <message>
        <location filename="../src/gui/wizard/owncloudhttpcredspage.cpp" line="59"/>
        <source>Connect to %1</source>
        <translation>Conectar con %1</translation>
    </message>
    <message>
        <location filename="../src/gui/wizard/owncloudhttpcredspage.cpp" line="60"/>
        <source>Enter user credentials</source>
        <translation>Escriba as credenciais do usuario</translation>
    </message>
</context>
<context>
    <name>OCC::OwncloudOAuthCredsPage</name>
    <message>
        <location filename="../src/gui/wizard/owncloudoauthcredspage.cpp" line="43"/>
        <source>Connect to %1</source>
        <translation>Conectar con %1</translation>
    </message>
    <message>
        <location filename="../src/gui/wizard/owncloudoauthcredspage.cpp" line="44"/>
        <source>Login in your browser</source>
        <translation type="unfinished"/>
    </message>
</context>
<context>
    <name>OCC::OwncloudSetupPage</name>
    <message>
        <location filename="../src/gui/wizard/owncloudsetuppage.cpp" line="50"/>
        <source>Connect to %1</source>
        <translation>Conectar con %1</translation>
    </message>
    <message>
        <location filename="../src/gui/wizard/owncloudsetuppage.cpp" line="51"/>
        <source>Setup %1 server</source>
        <translation>Estabelecer o servidor %1</translation>
    </message>
    <message>
        <location filename="../src/gui/wizard/owncloudsetuppage.cpp" line="129"/>
        <source>This url is NOT secure as it is not encrypted.
It is not advisable to use it.</source>
        <translation>Este sitio de Internet non é seguro, xa que non está cifrado.
Recomendámoslle que non o use.</translation>
    </message>
    <message>
        <location filename="../src/gui/wizard/owncloudsetuppage.cpp" line="133"/>
        <source>This url is secure. You can use it.</source>
        <translation>Este URL é seguro. Pode utilizalo.</translation>
    </message>
    <message>
        <location filename="../src/gui/wizard/owncloudsetuppage.cpp" line="172"/>
        <source>&amp;Next &gt;</source>
        <translation>&amp;Seguinte &gt;</translation>
    </message>
</context>
<context>
    <name>OCC::OwncloudSetupWizard</name>
    <message>
        <location filename="../src/gui/owncloudsetupwizard.cpp" line="217"/>
        <source>&lt;font color=&quot;green&quot;&gt;Successfully connected to %1: %2 version %3 (%4)&lt;/font&gt;&lt;br/&gt;&lt;br/&gt;</source>
        <translation>&lt;font color=&quot;green&quot;&gt;Conectouse correctamente a %1: %2 versión %3 (%4)&lt;/font&gt;&lt;br/&gt;&lt;br/&gt;</translation>
    </message>
    <message>
        <location filename="../src/gui/owncloudsetupwizard.cpp" line="251"/>
        <source>Failed to connect to %1 at %2:&lt;br/&gt;%3</source>
        <translation>Non foi posíbel conectar con %1 en %2:&lt;br/&gt;%3</translation>
    </message>
    <message>
        <location filename="../src/gui/owncloudsetupwizard.cpp" line="285"/>
        <source>Timeout while trying to connect to %1 at %2.</source>
        <translation>Esgotouse o tempo tentando conectarse a %1 en %2...</translation>
    </message>
    <message>
        <location filename="../src/gui/owncloudsetupwizard.cpp" line="296"/>
        <source>Trying to connect to %1 at %2...</source>
        <translation>Tentando conectarse a %1 en %2...</translation>
    </message>
    <message>
        <location filename="../src/gui/owncloudsetupwizard.cpp" line="347"/>
        <source>The authenticated request to the server was redirected to &apos;%1&apos;. The URL is bad, the server is misconfigured.</source>
        <translation>A solicitude autenticada no servidor foi redirixida a «%1», O URL é incorrecto, o servidor está mal configurado.</translation>
    </message>
    <message>
        <location filename="../src/gui/owncloudsetupwizard.cpp" line="369"/>
        <source>There was an invalid response to an authenticated webdav request</source>
        <translation>Deuse unha resposta incorrecta a unha solicitude de WebDAV autenticada</translation>
    </message>
    <message>
        <location filename="../src/gui/owncloudsetupwizard.cpp" line="360"/>
        <source>Access forbidden by server. To verify that you have proper access, &lt;a href=&quot;%1&quot;&gt;click here&lt;/a&gt; to access the service with your browser.</source>
        <translation>Acceso prohibido polo servidor. Para comprobar que dispón do acceso axeitado, &lt;a href=&quot;%1&quot;&gt;prema aquí&lt;/a&gt; para acceder ao servizo co seu navegador.</translation>
    </message>
    <message>
        <location filename="../src/gui/owncloudsetupwizard.cpp" line="249"/>
        <source>Invalid URL</source>
        <translation type="unfinished"/>
    </message>
    <message>
        <location filename="../src/gui/owncloudsetupwizard.cpp" line="414"/>
        <source>Local sync folder %1 already exists, setting it up for sync.&lt;br/&gt;&lt;br/&gt;</source>
        <translation>O cartafol de sincronización local %1 xa existe. Configurándoo para a sincronización.&lt;br/&gt;&lt;br/&gt;</translation>
    </message>
    <message>
        <location filename="../src/gui/owncloudsetupwizard.cpp" line="417"/>
        <source>Creating local sync folder %1...</source>
        <translation>Creando un cartafol local de sincronización %1...</translation>
    </message>
    <message>
        <location filename="../src/gui/owncloudsetupwizard.cpp" line="421"/>
        <source>ok</source>
        <translation>aceptar</translation>
    </message>
    <message>
        <location filename="../src/gui/owncloudsetupwizard.cpp" line="423"/>
        <source>failed.</source>
        <translation>fallou.</translation>
    </message>
    <message>
        <location filename="../src/gui/owncloudsetupwizard.cpp" line="425"/>
        <source>Could not create local folder %1</source>
        <translation>Non foi posíbel crear o cartafol local %1</translation>
    </message>
    <message>
        <location filename="../src/gui/owncloudsetupwizard.cpp" line="451"/>
        <source>No remote folder specified!</source>
        <translation>Non foi especificado o cartafol remoto!</translation>
    </message>
    <message>
        <location filename="../src/gui/owncloudsetupwizard.cpp" line="457"/>
        <source>Error: %1</source>
        <translation>Erro: %1</translation>
    </message>
    <message>
        <location filename="../src/gui/owncloudsetupwizard.cpp" line="470"/>
        <source>creating folder on ownCloud: %1</source>
        <translation>creando o cartafol en ownCloud: %1</translation>
    </message>
    <message>
        <location filename="../src/gui/owncloudsetupwizard.cpp" line="486"/>
        <source>Remote folder %1 created successfully.</source>
        <translation>O cartafol remoto %1 creouse correctamente.</translation>
    </message>
    <message>
        <location filename="../src/gui/owncloudsetupwizard.cpp" line="488"/>
        <source>The remote folder %1 already exists. Connecting it for syncing.</source>
        <translation>O cartafol remoto %1 xa existe. Conectándoo para a sincronización.</translation>
    </message>
    <message>
        <location filename="../src/gui/owncloudsetupwizard.cpp" line="490"/>
        <location filename="../src/gui/owncloudsetupwizard.cpp" line="492"/>
        <source>The folder creation resulted in HTTP error code %1</source>
        <translation>A creación do cartafol resultou nun código de erro HTTP %1</translation>
    </message>
    <message>
        <location filename="../src/gui/owncloudsetupwizard.cpp" line="494"/>
        <source>The remote folder creation failed because the provided credentials are wrong!&lt;br/&gt;Please go back and check your credentials.&lt;/p&gt;</source>
        <translation>A creación do cartafol remoto fracasou por por de seren incorrectas as credenciais!&lt;br/&gt;Volva atrás e comprobe as súas credenciais.&lt;/p&gt;</translation>
    </message>
    <message>
        <location filename="../src/gui/owncloudsetupwizard.cpp" line="498"/>
        <source>&lt;p&gt;&lt;font color=&quot;red&quot;&gt;Remote folder creation failed probably because the provided credentials are wrong.&lt;/font&gt;&lt;br/&gt;Please go back and check your credentials.&lt;/p&gt;</source>
        <translation>&lt;p&gt;&lt;font color=&quot;red&quot;&gt;A creación do cartafol remoto fallou probabelmente debido a que as credenciais que se deron non foran as correctas.&lt;/font&gt;&lt;br/&gt;Volva atrás e comprobe as súas credenciais.&lt;/p&gt; </translation>
    </message>
    <message>
        <location filename="../src/gui/owncloudsetupwizard.cpp" line="503"/>
        <location filename="../src/gui/owncloudsetupwizard.cpp" line="504"/>
        <source>Remote folder %1 creation failed with error &lt;tt&gt;%2&lt;/tt&gt;.</source>
        <translation>Produciuse un fallo ao crear o cartafol remoto %1 e dou o erro &lt;tt&gt;%2&lt;/tt&gt;.</translation>
    </message>
    <message>
        <location filename="../src/gui/owncloudsetupwizard.cpp" line="521"/>
        <source>A sync connection from %1 to remote directory %2 was set up.</source>
        <translation>Estabeleceuse a conexión de sincronización de %1 ao directorio remoto %2.</translation>
    </message>
    <message>
        <location filename="../src/gui/owncloudsetupwizard.cpp" line="526"/>
        <source>Successfully connected to %1!</source>
        <translation>Conectou satisfactoriamente con %1</translation>
    </message>
    <message>
        <location filename="../src/gui/owncloudsetupwizard.cpp" line="533"/>
        <source>Connection to %1 could not be established. Please check again.</source>
        <translation>Non foi posíbel estabelecer a conexión con %1. Compróbeo de novo.</translation>
    </message>
    <message>
        <location filename="../src/gui/owncloudsetupwizard.cpp" line="547"/>
        <source>Folder rename failed</source>
        <translation>Non foi posíbel renomear o cartafol</translation>
    </message>
    <message>
        <location filename="../src/gui/owncloudsetupwizard.cpp" line="548"/>
        <source>Can&apos;t remove and back up the folder because the folder or a file in it is open in another program. Please close the folder or file and hit retry or cancel the setup.</source>
        <translation>Non é posíbel retirar e facer unha copia de seguranza do cartafol, xa que o cartafol ou un ficheiro está aberto noutro programa Peche o cartafol ou o ficheiro e ténteo de novo, ou cancele a acción.</translation>
    </message>
    <message>
        <location filename="../src/gui/owncloudsetupwizard.cpp" line="593"/>
        <source>&lt;font color=&quot;green&quot;&gt;&lt;b&gt;Local sync folder %1 successfully created!&lt;/b&gt;&lt;/font&gt;</source>
        <translation>&lt;font color=&quot;green&quot;&gt;&lt;b&gt;O cartafol local de sincronización %1 creouse correctamente!&lt;/b&gt;&lt;/font&gt;</translation>
    </message>
</context>
<context>
    <name>OCC::OwncloudWizard</name>
    <message>
        <location filename="../src/gui/wizard/owncloudwizard.cpp" line="84"/>
        <source>%1 Connection Wizard</source>
        <translation>Asistente de conexión %1</translation>
    </message>
    <message>
        <location filename="../src/gui/wizard/owncloudwizard.cpp" line="93"/>
        <source>Skip folders configuration</source>
        <translation>Omitir a configuración dos cartafoles</translation>
    </message>
</context>
<context>
    <name>OCC::OwncloudWizardResultPage</name>
    <message>
        <location filename="../src/gui/wizard/owncloudwizardresultpage.cpp" line="36"/>
        <source>Everything set up!</source>
        <translation>Todo axustado!</translation>
    </message>
    <message>
        <location filename="../src/gui/wizard/owncloudwizardresultpage.cpp" line="40"/>
        <source>Open Local Folder</source>
        <translation>Abrir o cartafol local</translation>
    </message>
    <message>
        <location filename="../src/gui/wizard/owncloudwizardresultpage.cpp" line="48"/>
        <source>Open %1 in Browser</source>
        <translation>Abrir %1 no navegador</translation>
    </message>
</context>
<context>
    <name>OCC::PollJob</name>
    <message>
        <location filename="../src/libsync/propagateupload.cpp" line="134"/>
        <source>Invalid JSON reply from the poll URL</source>
        <translation>O URL requirido devolveu unha resposta JSON incorrecta</translation>
    </message>
</context>
<context>
    <name>OCC::PropagateDirectory</name>
    <message>
        <location filename="../src/libsync/owncloudpropagator.cpp" line="942"/>
        <source>Error writing metadata to the database</source>
        <translation type="unfinished"/>
    </message>
</context>
<context>
    <name>OCC::PropagateDownloadFile</name>
    <message>
        <location filename="../src/libsync/propagatedownload.cpp" line="386"/>
        <source>File %1 can not be downloaded because of a local file name clash!</source>
        <translation>Non é posíbel descargar o ficheiro %1 por mor dunha colisión co nome dun ficheiro local!</translation>
    </message>
    <message>
        <location filename="../src/libsync/propagatedownload.cpp" line="436"/>
        <source>The download would reduce free local disk space below the limit</source>
        <translation type="unfinished"/>
    </message>
    <message>
        <location filename="../src/libsync/propagatedownload.cpp" line="440"/>
        <source>Free space on disk is less than %1</source>
        <translation type="unfinished"/>
    </message>
    <message>
        <location filename="../src/libsync/propagatedownload.cpp" line="554"/>
        <source>File was deleted from server</source>
        <translation>O ficheiro vai seren eliminado do servidor</translation>
    </message>
    <message>
        <location filename="../src/libsync/propagatedownload.cpp" line="607"/>
        <source>The file could not be downloaded completely.</source>
        <translation>Non foi posíbel descargar completamente o ficheiro.</translation>
    </message>
    <message>
        <location filename="../src/libsync/propagatedownload.cpp" line="614"/>
        <source>The downloaded file is empty despite the server announced it should have been %1.</source>
        <translation type="unfinished"/>
    </message>
    <message>
        <location filename="../src/libsync/propagatedownload.cpp" line="772"/>
        <source>File %1 cannot be saved because of a local file name clash!</source>
        <translation>Non foi posíbel gardar o ficheiro %1 por mor dunha colisión co nome dun ficheiro local!</translation>
    </message>
    <message>
        <location filename="../src/libsync/propagatedownload.cpp" line="820"/>
        <source>File has changed since discovery</source>
        <translation>O ficheiro cambiou após seren atopado</translation>
    </message>
    <message>
        <location filename="../src/libsync/propagatedownload.cpp" line="871"/>
        <source>Error writing metadata to the database</source>
        <translation type="unfinished"/>
    </message>
</context>
<context>
    <name>OCC::PropagateItemJob</name>
    <message>
        <location filename="../src/libsync/owncloudpropagator.cpp" line="234"/>
        <source>; Restoration Failed: %1</source>
        <translation>; Fallou a restauración: %1</translation>
    </message>
    <message>
        <location filename="../src/libsync/owncloudpropagator.cpp" line="355"/>
        <source>A file or folder was removed from a read only share, but restoring failed: %1</source>
        <translation type="unfinished"/>
    </message>
</context>
<context>
    <name>OCC::PropagateLocalMkdir</name>
    <message>
        <location filename="../src/libsync/propagatorjobs.cpp" line="158"/>
        <source>could not delete file %1, error: %2</source>
        <translation type="unfinished"/>
    </message>
    <message>
        <location filename="../src/libsync/propagatorjobs.cpp" line="166"/>
        <source>Attention, possible case sensitivity clash with %1</source>
        <translation>Atención, posíbel colisión entre maiúsculas e minúsculas con %1</translation>
    </message>
    <message>
        <location filename="../src/libsync/propagatorjobs.cpp" line="172"/>
        <source>could not create folder %1</source>
        <translation type="unfinished"/>
    </message>
    <message>
        <location filename="../src/libsync/propagatorjobs.cpp" line="184"/>
        <source>Error writing metadata to the database</source>
        <translation type="unfinished"/>
    </message>
</context>
<context>
    <name>OCC::PropagateLocalRemove</name>
    <message>
        <location filename="../src/libsync/propagatorjobs.cpp" line="76"/>
        <source>Error removing &apos;%1&apos;: %2;</source>
        <translation>Produciuse un erro ao retirar «%1»: %2;</translation>
    </message>
    <message>
        <location filename="../src/libsync/propagatorjobs.cpp" line="101"/>
        <source>Could not remove folder &apos;%1&apos;</source>
        <translation type="unfinished"/>
    </message>
    <message>
        <location filename="../src/libsync/propagatorjobs.cpp" line="120"/>
        <source>Could not remove %1 because of a local file name clash</source>
        <translation>Non é posíbel retirar %1 por mor dunha colisión co nome dun ficheiro local</translation>
    </message>
</context>
<context>
    <name>OCC::PropagateLocalRename</name>
    <message>
        <location filename="../src/libsync/propagatorjobs.cpp" line="219"/>
        <source>File %1 can not be renamed to %2 because of a local file name clash</source>
        <translation>Non é posíbel renomear o ficheiro %1 como %2 por mor dunha colisión co nome dun ficheiro local</translation>
    </message>
    <message>
        <location filename="../src/libsync/propagatorjobs.cpp" line="250"/>
        <location filename="../src/libsync/propagatorjobs.cpp" line="255"/>
        <source>Error writing metadata to the database</source>
        <translation type="unfinished"/>
    </message>
</context>
<context>
    <name>OCC::PropagateRemoteDelete</name>
    <message>
        <location filename="../src/libsync/propagateremotedelete.cpp" line="96"/>
        <source>The file has been removed from a read only share. It was restored.</source>
        <translation>Foi retirado un ficheiro desde unha compartición de só lectura. Foi restaurado.</translation>
    </message>
    <message>
        <location filename="../src/libsync/propagateremotedelete.cpp" line="117"/>
        <source>Wrong HTTP code returned by server. Expected 204, but received &quot;%1 %2&quot;.</source>
        <translation>O servidor devolveu código HTTP incorrecto. Agardábase 204, mais recibiuse «%1 %2».</translation>
    </message>
</context>
<context>
    <name>OCC::PropagateRemoteMkdir</name>
    <message>
        <location filename="../src/libsync/propagateremotemkdir.cpp" line="95"/>
        <source>Wrong HTTP code returned by server. Expected 201, but received &quot;%1 %2&quot;.</source>
        <translation>O servidor devolveu código HTTP incorrecto. Agardábase 201, mais recibiuse «%1 %2».</translation>
    </message>
    <message>
        <location filename="../src/libsync/propagateremotemkdir.cpp" line="147"/>
        <source>Error writing metadata to the database</source>
        <translation type="unfinished"/>
    </message>
</context>
<context>
    <name>OCC::PropagateRemoteMove</name>
    <message>
        <location filename="../src/libsync/propagateremotemove.cpp" line="102"/>
        <source>This folder must not be renamed. It is renamed back to its original name.</source>
        <translation>Non é posíbel renomear este cartafol. Non se lle cambiou o nome, mantense o orixinal.</translation>
    </message>
    <message>
        <location filename="../src/libsync/propagateremotemove.cpp" line="104"/>
        <source>This folder must not be renamed. Please name it back to Shared.</source>
        <translation>Non é posíbel renomear este cartafol. Devólvalle o nome ao compartido.</translation>
    </message>
    <message>
        <location filename="../src/libsync/propagateremotemove.cpp" line="137"/>
        <source>The file was renamed but is part of a read only share. The original file was restored.</source>
        <translation>O ficheiro foi renomeado mais é parte dunha compartición de só lectura. O ficheiro orixinal foi restaurado.</translation>
    </message>
    <message>
        <location filename="../src/libsync/propagateremotemove.cpp" line="154"/>
        <source>Wrong HTTP code returned by server. Expected 201, but received &quot;%1 %2&quot;.</source>
        <translation>O servidor devolveu código HTTP incorrecto. Agardábase 201, mais recibiuse «%1 %2».</translation>
    </message>
    <message>
        <location filename="../src/libsync/propagateremotemove.cpp" line="186"/>
        <location filename="../src/libsync/propagateremotemove.cpp" line="192"/>
        <source>Error writing metadata to the database</source>
        <translation type="unfinished"/>
    </message>
</context>
<context>
    <name>OCC::PropagateUploadFileCommon</name>
    <message>
        <location filename="../src/libsync/propagateupload.cpp" line="175"/>
        <source>File %1 cannot be uploaded because another file with the same name, differing only in case, exists</source>
        <translation type="unfinished"/>
    </message>
    <message>
        <location filename="../src/libsync/propagateupload.cpp" line="291"/>
        <source>File Removed</source>
        <translation>Ficheiro retirado</translation>
    </message>
    <message>
        <location filename="../src/libsync/propagateupload.cpp" line="305"/>
        <source>Local file changed during syncing. It will be resumed.</source>
        <translation>O ficheiro local cambiou durante a sincronización. Retomase.</translation>
    </message>
    <message>
        <location filename="../src/libsync/propagateupload.cpp" line="317"/>
        <source>Local file changed during sync.</source>
        <translation>O ficheiro local cambiou durante a sincronización.</translation>
    </message>
    <message>
        <location filename="../src/libsync/propagateupload.cpp" line="186"/>
        <location filename="../src/libsync/propagateupload.cpp" line="549"/>
        <source>Upload of %1 exceeds the quota for the folder</source>
        <translation type="unfinished"/>
    </message>
    <message>
        <location filename="../src/libsync/propagateupload.cpp" line="618"/>
        <source>Error writing metadata to the database</source>
        <translation type="unfinished"/>
    </message>
</context>
<context>
    <name>OCC::PropagateUploadFileNG</name>
    <message>
        <location filename="../src/libsync/propagateuploadng.cpp" line="399"/>
        <source>The local file was removed during sync.</source>
        <translation>O ficheiro local retirarase durante a sincronización.</translation>
    </message>
    <message>
        <location filename="../src/libsync/propagateuploadng.cpp" line="410"/>
        <source>Local file changed during sync.</source>
        <translation>O ficheiro local cambiou durante a sincronización.</translation>
    </message>
    <message>
        <location filename="../src/libsync/propagateuploadng.cpp" line="444"/>
        <source>Unexpected return code from server (%1)</source>
        <translation type="unfinished"/>
    </message>
    <message>
        <location filename="../src/libsync/propagateuploadng.cpp" line="451"/>
        <source>Missing File ID from server</source>
        <translation type="unfinished"/>
    </message>
    <message>
        <location filename="../src/libsync/propagateuploadng.cpp" line="465"/>
        <source>Missing ETag from server</source>
        <translation type="unfinished"/>
    </message>
</context>
<context>
    <name>OCC::PropagateUploadFileV1</name>
    <message>
        <location filename="../src/libsync/propagateuploadv1.cpp" line="191"/>
        <source>The file was edited locally but is part of a read only share. It is restored and your edit is in the conflict file.</source>
        <translation>O ficheiro foi editado localmente mais é parte dunha compartición de só lectura. O ficheiro foi restaurado e a súa edición atopase no ficheiro de conflitos.</translation>
    </message>
    <message>
        <location filename="../src/libsync/propagateuploadv1.cpp" line="205"/>
        <source>Poll URL missing</source>
        <translation>Non se atopa o URL requirido</translation>
    </message>
    <message>
        <location filename="../src/libsync/propagateuploadv1.cpp" line="228"/>
        <source>The local file was removed during sync.</source>
        <translation>O ficheiro local retirarase durante a sincronización.</translation>
    </message>
    <message>
        <location filename="../src/libsync/propagateuploadv1.cpp" line="239"/>
        <source>Local file changed during sync.</source>
        <translation>O ficheiro local cambiou durante a sincronización.</translation>
    </message>
    <message>
        <location filename="../src/libsync/propagateuploadv1.cpp" line="254"/>
        <source>The server did not acknowledge the last chunk. (No e-tag was present)</source>
        <translation type="unfinished"/>
    </message>
</context>
<context>
    <name>OCC::ProtocolWidget</name>
    <message>
        <location filename="../src/gui/protocolwidget.ui" line="14"/>
        <source>Form</source>
        <translation>Formulario</translation>
    </message>
    <message>
        <location filename="../src/gui/protocolwidget.ui" line="20"/>
        <source>TextLabel</source>
        <translation>Etiqueta de texto</translation>
    </message>
    <message>
        <location filename="../src/gui/protocolwidget.cpp" line="48"/>
        <source>Time</source>
        <translation>Hora</translation>
    </message>
    <message>
        <location filename="../src/gui/protocolwidget.cpp" line="49"/>
        <source>File</source>
        <translation>Ficheiro</translation>
    </message>
    <message>
        <location filename="../src/gui/protocolwidget.cpp" line="50"/>
        <source>Folder</source>
        <translation>Cartafol</translation>
    </message>
    <message>
        <location filename="../src/gui/protocolwidget.cpp" line="51"/>
        <source>Action</source>
        <translation>Acción</translation>
    </message>
    <message>
        <location filename="../src/gui/protocolwidget.cpp" line="52"/>
        <source>Size</source>
        <translation>Tamaño</translation>
    </message>
    <message>
        <location filename="../src/gui/protocolwidget.cpp" line="72"/>
        <source>Local sync protocol</source>
        <translation type="unfinished"/>
    </message>
    <message>
        <location filename="../src/gui/protocolwidget.cpp" line="74"/>
        <source>Copy</source>
        <translation>Copiar</translation>
    </message>
    <message>
        <location filename="../src/gui/protocolwidget.cpp" line="75"/>
        <source>Copy the activity list to the clipboard.</source>
        <translation>Copiar a lista da actividade no portapapeis.</translation>
    </message>
</context>
<context>
    <name>OCC::ProxyAuthDialog</name>
    <message>
        <location filename="../src/gui/proxyauthdialog.ui" line="20"/>
        <source>Proxy authentication required</source>
        <translation>O proxy require autenticación</translation>
    </message>
    <message>
        <location filename="../src/gui/proxyauthdialog.ui" line="26"/>
        <source>Username:</source>
        <translation>Nome de usuario:</translation>
    </message>
    <message>
        <location filename="../src/gui/proxyauthdialog.ui" line="36"/>
        <source>Proxy:</source>
        <translation>Proxy:</translation>
    </message>
    <message>
        <location filename="../src/gui/proxyauthdialog.ui" line="43"/>
        <source>The proxy server needs a username and password.</source>
        <translation>O servidor de proxies precisa dun nome de usuario de dun contrasinal </translation>
    </message>
    <message>
        <location filename="../src/gui/proxyauthdialog.ui" line="50"/>
        <source>Password:</source>
        <translation>Contrasinal:</translation>
    </message>
    <message>
        <location filename="../src/gui/proxyauthdialog.ui" line="74"/>
        <source>TextLabel</source>
        <translation>Etiqueta de texto</translation>
    </message>
</context>
<context>
    <name>OCC::SelectiveSyncDialog</name>
    <message>
        <location filename="../src/gui/selectivesyncdialog.cpp" line="457"/>
        <source>Choose What to Sync</source>
        <translation>Escolla que sincronizar</translation>
    </message>
</context>
<context>
    <name>OCC::SelectiveSyncWidget</name>
    <message>
        <location filename="../src/gui/selectivesyncdialog.cpp" line="74"/>
        <source>Loading ...</source>
        <translation>Cargando ...</translation>
    </message>
    <message>
        <location filename="../src/gui/selectivesyncdialog.cpp" line="80"/>
        <source>Deselect remote folders you do not wish to synchronize.</source>
        <translation type="unfinished"/>
    </message>
    <message>
        <location filename="../src/gui/selectivesyncdialog.cpp" line="96"/>
        <source>Name</source>
        <translation>Nome</translation>
    </message>
    <message>
        <location filename="../src/gui/selectivesyncdialog.cpp" line="97"/>
        <source>Size</source>
        <translation>Tamaño</translation>
    </message>
    <message>
        <location filename="../src/gui/selectivesyncdialog.cpp" line="225"/>
        <location filename="../src/gui/selectivesyncdialog.cpp" line="275"/>
        <source>No subfolders currently on the server.</source>
        <translation>Actualmente non hai subcartafoles no servidor.</translation>
    </message>
    <message>
        <location filename="../src/gui/selectivesyncdialog.cpp" line="277"/>
        <source>An error occurred while loading the list of sub folders.</source>
        <translation type="unfinished"/>
    </message>
</context>
<context>
    <name>OCC::SettingsDialog</name>
    <message>
        <location filename="../src/gui/settingsdialog.ui" line="14"/>
        <source>Settings</source>
        <translation>Axustes</translation>
    </message>
    <message>
<<<<<<< HEAD
        <location filename="../src/gui/settingsdialog.cpp" line="107"/>
=======
        <location filename="../src/gui/settingsdialog.cpp" line="109"/>
>>>>>>> 7f51803d
        <source>Activity</source>
        <translation>Actividade</translation>
    </message>
    <message>
<<<<<<< HEAD
        <location filename="../src/gui/settingsdialog.cpp" line="116"/>
=======
        <location filename="../src/gui/settingsdialog.cpp" line="118"/>
>>>>>>> 7f51803d
        <source>General</source>
        <translation>Xeral</translation>
    </message>
    <message>
<<<<<<< HEAD
        <location filename="../src/gui/settingsdialog.cpp" line="122"/>
=======
        <location filename="../src/gui/settingsdialog.cpp" line="124"/>
>>>>>>> 7f51803d
        <source>Network</source>
        <translation>Rede</translation>
    </message>
    <message>
<<<<<<< HEAD
        <location filename="../src/gui/settingsdialog.cpp" line="228"/>
=======
        <location filename="../src/gui/settingsdialog.cpp" line="230"/>
>>>>>>> 7f51803d
        <source>Account</source>
        <translation>Conta</translation>
    </message>
</context>
<context>
    <name>OCC::SettingsDialogMac</name>
    <message>
<<<<<<< HEAD
        <location filename="../src/gui/settingsdialogmac.cpp" line="90"/>
=======
        <location filename="../src/gui/settingsdialogmac.cpp" line="93"/>
>>>>>>> 7f51803d
        <source>%1</source>
        <translation>%1</translation>
    </message>
    <message>
<<<<<<< HEAD
        <location filename="../src/gui/settingsdialogmac.cpp" line="94"/>
=======
        <location filename="../src/gui/settingsdialogmac.cpp" line="97"/>
>>>>>>> 7f51803d
        <source>Activity</source>
        <translation>Actividade</translation>
    </message>
    <message>
<<<<<<< HEAD
        <location filename="../src/gui/settingsdialogmac.cpp" line="108"/>
=======
        <location filename="../src/gui/settingsdialogmac.cpp" line="111"/>
>>>>>>> 7f51803d
        <source>General</source>
        <translation>Xeral</translation>
    </message>
    <message>
<<<<<<< HEAD
        <location filename="../src/gui/settingsdialogmac.cpp" line="112"/>
=======
        <location filename="../src/gui/settingsdialogmac.cpp" line="115"/>
>>>>>>> 7f51803d
        <source>Network</source>
        <translation>Rede</translation>
    </message>
    <message>
<<<<<<< HEAD
        <location filename="../src/gui/settingsdialogmac.cpp" line="149"/>
=======
        <location filename="../src/gui/settingsdialogmac.cpp" line="152"/>
>>>>>>> 7f51803d
        <source>Account</source>
        <translation>Conta</translation>
    </message>
</context>
<context>
    <name>OCC::ShareDialog</name>
    <message>
        <location filename="../src/gui/sharedialog.ui" line="60"/>
        <source>TextLabel</source>
        <translation>Etiqueta de texto</translation>
    </message>
    <message>
        <location filename="../src/gui/sharedialog.ui" line="28"/>
        <source>share label</source>
        <translation>compartir etiqueta</translation>
    </message>
    <message>
        <location filename="../src/gui/sharedialog.ui" line="14"/>
        <source>Dialog</source>
        <translation type="unfinished"/>
    </message>
    <message>
        <location filename="../src/gui/sharedialog.ui" line="50"/>
        <source>ownCloud Path:</source>
        <translation>Ruta ao ownCloud:</translation>
    </message>
    <message>
        <location filename="../src/gui/sharedialog.cpp" line="109"/>
        <source>%1 Sharing</source>
        <translation>Compartindo %1</translation>
    </message>
    <message>
        <location filename="../src/gui/sharedialog.cpp" line="84"/>
        <source>%1</source>
        <translation>%1</translation>
    </message>
    <message>
        <location filename="../src/gui/sharedialog.cpp" line="106"/>
        <source>Folder: %2</source>
        <translation>Cartafol: %2</translation>
    </message>
    <message>
        <location filename="../src/gui/sharedialog.cpp" line="112"/>
        <source>The server does not allow sharing</source>
        <translation type="unfinished"/>
    </message>
    <message>
        <location filename="../src/gui/sharedialog.cpp" line="127"/>
        <source>Retrieving maximum possible sharing permissions from server...</source>
        <translation type="unfinished"/>
    </message>
    <message>
        <location filename="../src/gui/sharedialog.cpp" line="192"/>
        <source>The file can not be shared because it was shared without sharing permission.</source>
        <translation>Non é posíbel compartir o ficheiro, xa que foi compartido sen permisis para compartir.</translation>
    </message>
    <message>
        <location filename="../src/gui/sharedialog.cpp" line="206"/>
        <source>Users and Groups</source>
        <translation>Usuarios e grupos</translation>
    </message>
    <message>
        <location filename="../src/gui/sharedialog.cpp" line="213"/>
        <source>Public Links</source>
        <translation type="unfinished"/>
    </message>
</context>
<context>
    <name>OCC::ShareLinkWidget</name>
    <message>
        <location filename="../src/gui/sharelinkwidget.ui" line="14"/>
        <source>Share NewDocument.odt</source>
        <translation>Compartir NovoDocumento.odt</translation>
    </message>
    <message>
        <location filename="../src/gui/sharelinkwidget.ui" line="276"/>
        <source>TextLabel</source>
        <translation>Etiqueta de texto</translation>
    </message>
    <message>
        <location filename="../src/gui/sharelinkwidget.ui" line="139"/>
        <source>Set &amp;password </source>
        <translation>Estabelecer o &amp;contrasinal</translation>
    </message>
    <message>
        <location filename="../src/gui/sharelinkwidget.ui" line="35"/>
        <source>Enter a name to create a new public link...</source>
        <translation type="unfinished"/>
    </message>
    <message>
        <location filename="../src/gui/sharelinkwidget.ui" line="42"/>
        <source>&amp;Create new</source>
        <translation type="unfinished"/>
    </message>
    <message>
        <location filename="../src/gui/sharelinkwidget.ui" line="105"/>
        <source>Set &amp;expiration date</source>
        <translation>Definir a &amp;data de caducidade</translation>
    </message>
    <message>
        <location filename="../src/gui/sharelinkwidget.ui" line="156"/>
        <source>Set password</source>
        <translation>Estabelecer o contrasinal</translation>
    </message>
    <message>
        <location filename="../src/gui/sharelinkwidget.ui" line="178"/>
        <source>Link properties:</source>
        <translation type="unfinished"/>
    </message>
    <message>
        <location filename="../src/gui/sharelinkwidget.ui" line="220"/>
        <source>Show file listing</source>
        <translation type="unfinished"/>
    </message>
    <message>
        <location filename="../src/gui/sharelinkwidget.ui" line="200"/>
        <source>Allow editing</source>
        <translation>Permitir a edición</translation>
    </message>
    <message>
        <location filename="../src/gui/sharelinkwidget.ui" line="20"/>
        <source>Anyone with the link has access to the file/folder</source>
        <translation type="unfinished"/>
    </message>
    <message>
        <location filename="../src/gui/sharelinkwidget.cpp" line="115"/>
        <location filename="../src/gui/sharelinkwidget.cpp" line="302"/>
        <source>P&amp;assword protect</source>
        <translation>Contr&amp;asinal de protección</translation>
    </message>
    <message>
        <location filename="../src/gui/sharelinkwidget.cpp" line="415"/>
        <source>Password Protected</source>
        <translation>Protexido con contrasinal</translation>
    </message>
    <message>
        <location filename="../src/gui/sharelinkwidget.cpp" line="94"/>
        <source>The file can not be shared because it was shared without sharing permission.</source>
        <translation>Non é posíbel compartir o ficheiro, xa que foi compartido sen permisis para compartir.</translation>
    </message>
    <message>
        <location filename="../src/gui/sharelinkwidget.cpp" line="61"/>
        <source>%1 link</source>
        <translation type="unfinished"/>
    </message>
    <message>
        <location filename="../src/gui/sharelinkwidget.cpp" line="91"/>
        <source>Link shares have been disabled</source>
        <translation type="unfinished"/>
    </message>
    <message>
        <location filename="../src/gui/sharelinkwidget.cpp" line="105"/>
        <source>Create public link share</source>
        <translation type="unfinished"/>
    </message>
    <message>
        <location filename="../src/gui/sharelinkwidget.cpp" line="161"/>
        <source>Open link in browser</source>
        <translation type="unfinished"/>
    </message>
    <message>
        <location filename="../src/gui/sharelinkwidget.cpp" line="162"/>
        <source>Copy link to clipboard</source>
        <translation type="unfinished"/>
    </message>
    <message>
        <location filename="../src/gui/sharelinkwidget.cpp" line="163"/>
        <source>Copy link to clipboard (direct download)</source>
<<<<<<< HEAD
        <translation type="unfinished"/>
    </message>
    <message>
        <location filename="../src/gui/sharelinkwidget.cpp" line="164"/>
        <source>Send link by email</source>
        <translation>Enviar a ligazón por correo</translation>
    </message>
    <message>
        <location filename="../src/gui/sharelinkwidget.cpp" line="165"/>
        <source>Send link by email (direct download)</source>
        <translation type="unfinished"/>
    </message>
    <message>
        <location filename="../src/gui/sharelinkwidget.cpp" line="237"/>
        <source>Public link</source>
        <translation type="unfinished"/>
    </message>
    <message>
=======
        <translation type="unfinished"/>
    </message>
    <message>
        <location filename="../src/gui/sharelinkwidget.cpp" line="164"/>
        <source>Send link by email</source>
        <translation>Enviar a ligazón por correo</translation>
    </message>
    <message>
        <location filename="../src/gui/sharelinkwidget.cpp" line="165"/>
        <source>Send link by email (direct download)</source>
        <translation type="unfinished"/>
    </message>
    <message>
        <location filename="../src/gui/sharelinkwidget.cpp" line="237"/>
        <source>Public link</source>
        <translation type="unfinished"/>
    </message>
    <message>
>>>>>>> 7f51803d
        <location filename="../src/gui/sharelinkwidget.cpp" line="460"/>
        <source>Public sh&amp;aring requires a password</source>
        <translation>A comp&amp;artición pública precisa de contrasinal </translation>
    </message>
    <message>
        <location filename="../src/gui/sharelinkwidget.cpp" line="478"/>
        <source>Please Set Password</source>
        <translation>Estabeleza o contrasinal</translation>
    </message>
</context>
<context>
    <name>OCC::ShareUserGroupWidget</name>
    <message>
        <location filename="../src/gui/shareusergroupwidget.ui" line="14"/>
        <source>Share NewDocument.odt</source>
        <translation>Compartir NovoDocumento.odt</translation>
    </message>
    <message>
        <location filename="../src/gui/shareusergroupwidget.ui" line="22"/>
        <source>Share with users or groups ...</source>
        <translation>Compartir con usuarios ou grupos ...</translation>
    </message>
    <message>
        <location filename="../src/gui/shareusergroupwidget.ui" line="108"/>
        <source>&lt;html&gt;&lt;head/&gt;&lt;body&gt;&lt;p&gt;You can direct people to this shared file or folder &lt;a href=&quot;private link menu&quot;&gt;&lt;span style=&quot; text-decoration: underline; color:#0000ff;&quot;&gt;by giving them a private link&lt;/span&gt;&lt;/a&gt;.&lt;/p&gt;&lt;/body&gt;&lt;/html&gt;</source>
        <translation type="unfinished"/>
    </message>
    <message>
        <location filename="../src/gui/shareusergroupwidget.cpp" line="186"/>
        <source>The item is not shared with any users or groups</source>
        <translation type="unfinished"/>
    </message>
    <message>
        <location filename="../src/gui/shareusergroupwidget.cpp" line="235"/>
        <source>Open link in browser</source>
        <translation type="unfinished"/>
    </message>
    <message>
        <location filename="../src/gui/shareusergroupwidget.cpp" line="237"/>
        <source>Copy link to clipboard</source>
        <translation type="unfinished"/>
    </message>
    <message>
        <location filename="../src/gui/shareusergroupwidget.cpp" line="239"/>
        <source>Send link by email</source>
        <translation>Enviar a ligazón por correo</translation>
    </message>
    <message>
        <location filename="../src/gui/shareusergroupwidget.cpp" line="249"/>
        <source>No results for &apos;%1&apos;</source>
        <translation type="unfinished"/>
    </message>
    <message>
        <location filename="../src/gui/shareusergroupwidget.cpp" line="337"/>
        <source>I shared something with you</source>
        <translation type="unfinished"/>
    </message>
</context>
<context>
    <name>OCC::ShareUserLine</name>
    <message>
        <location filename="../src/gui/shareuserline.ui" line="17"/>
        <source>Form</source>
        <translation>Formulario</translation>
    </message>
    <message>
        <location filename="../src/gui/shareuserline.ui" line="37"/>
        <source>TextLabel</source>
        <translation>Etiqueta de texto</translation>
    </message>
    <message>
        <location filename="../src/gui/shareuserline.ui" line="69"/>
        <source>can edit</source>
        <translation>pode editar</translation>
    </message>
    <message>
        <location filename="../src/gui/shareuserline.ui" line="76"/>
        <source>can share</source>
        <translation>pode compartir</translation>
    </message>
    <message>
        <location filename="../src/gui/shareuserline.ui" line="83"/>
        <source>...</source>
        <translation>...</translation>
    </message>
    <message>
        <location filename="../src/gui/shareusergroupwidget.cpp" line="357"/>
        <source>create</source>
        <translation>crear</translation>
    </message>
    <message>
        <location filename="../src/gui/shareusergroupwidget.cpp" line="360"/>
        <source>change</source>
        <translation>cambio</translation>
    </message>
    <message>
        <location filename="../src/gui/shareusergroupwidget.cpp" line="363"/>
        <source>delete</source>
        <translation>eliminar</translation>
    </message>
</context>
<context>
    <name>OCC::ShibbolethCredentials</name>
    <message>
        <location filename="../src/gui/creds/shibbolethcredentials.cpp" line="234"/>
        <source>Login Error</source>
        <translation>Erro de acceso</translation>
    </message>
    <message>
        <location filename="../src/gui/creds/shibbolethcredentials.cpp" line="234"/>
        <source>You must sign in as user %1</source>
        <translation>Ten que rexistrarse como usuario %1</translation>
    </message>
</context>
<context>
    <name>OCC::ShibbolethWebView</name>
    <message>
        <location filename="../src/gui/creds/shibboleth/shibbolethwebview.cpp" line="83"/>
        <source>%1 - Authenticate</source>
        <translation>%1 - Autenticado</translation>
    </message>
    <message>
        <location filename="../src/gui/creds/shibboleth/shibbolethwebview.cpp" line="93"/>
        <source>SSL Chipher Debug View</source>
        <translation type="unfinished"/>
    </message>
    <message>
        <location filename="../src/gui/creds/shibboleth/shibbolethwebview.cpp" line="101"/>
        <source>Reauthentication required</source>
        <translation>É necesario volver autenticarse</translation>
    </message>
    <message>
        <location filename="../src/gui/creds/shibboleth/shibbolethwebview.cpp" line="101"/>
        <source>Your session has expired. You need to re-login to continue to use the client.</source>
        <translation>Caducou a sesión. É necesario que volva a acceder para seguir usando o cliente. </translation>
    </message>
</context>
<context>
    <name>OCC::SocketApi</name>
    <message>
        <location filename="../src/gui/socketapi.cpp" line="491"/>
        <source>Share with %1</source>
        <comment>parameter is ownCloud</comment>
        <translation>Compartir con %1</translation>
    </message>
    <message>
        <location filename="../src/gui/socketapi.cpp" line="555"/>
        <source>I shared something with you</source>
        <translation type="unfinished"/>
    </message>
    <message>
        <location filename="../src/gui/socketapi.cpp" line="563"/>
        <source>Share...</source>
        <translation type="unfinished"/>
    </message>
    <message>
        <location filename="../src/gui/socketapi.cpp" line="565"/>
        <source>Copy private link to clipboard</source>
        <translation type="unfinished"/>
    </message>
    <message>
        <location filename="../src/gui/socketapi.cpp" line="566"/>
        <source>Send private link by email...</source>
        <translation type="unfinished"/>
    </message>
</context>
<context>
    <name>OCC::SslButton</name>
    <message>
        <location filename="../src/gui/sslbutton.cpp" line="102"/>
        <source>&lt;h3&gt;Certificate Details&lt;/h3&gt;</source>
        <translation>&lt;h3&gt;Detalles do certificado&lt;/h3&gt;</translation>
    </message>
    <message>
        <location filename="../src/gui/sslbutton.cpp" line="105"/>
        <source>Common Name (CN):</source>
        <translation>Nome común (CN):</translation>
    </message>
    <message>
        <location filename="../src/gui/sslbutton.cpp" line="106"/>
        <source>Subject Alternative Names:</source>
        <translation>Nomes alternativos do titular:</translation>
    </message>
    <message>
        <location filename="../src/gui/sslbutton.cpp" line="107"/>
        <source>Organization (O):</source>
        <translation>Organización (O):</translation>
    </message>
    <message>
        <location filename="../src/gui/sslbutton.cpp" line="108"/>
        <source>Organizational Unit (OU):</source>
        <translation>Unidade organizativa (OU):</translation>
    </message>
    <message>
        <location filename="../src/gui/sslbutton.cpp" line="109"/>
        <source>State/Province:</source>
        <translation>Estado/provincia:</translation>
    </message>
    <message>
        <location filename="../src/gui/sslbutton.cpp" line="110"/>
        <source>Country:</source>
        <translation>País</translation>
    </message>
    <message>
        <location filename="../src/gui/sslbutton.cpp" line="111"/>
        <source>Serial:</source>
        <translation>Serie:</translation>
    </message>
    <message>
        <location filename="../src/gui/sslbutton.cpp" line="114"/>
        <source>&lt;h3&gt;Issuer&lt;/h3&gt;</source>
        <translation>&lt;h3&gt;Emisor&lt;/h3&gt;</translation>
    </message>
    <message>
        <location filename="../src/gui/sslbutton.cpp" line="117"/>
        <source>Issuer:</source>
        <translation>Emisor:</translation>
    </message>
    <message>
        <location filename="../src/gui/sslbutton.cpp" line="118"/>
        <source>Issued on:</source>
        <translation>Emitido o:</translation>
    </message>
    <message>
        <location filename="../src/gui/sslbutton.cpp" line="119"/>
        <source>Expires on:</source>
        <translation>Caduca o:</translation>
    </message>
    <message>
        <location filename="../src/gui/sslbutton.cpp" line="122"/>
        <source>&lt;h3&gt;Fingerprints&lt;/h3&gt;</source>
        <translation>&lt;h3&gt;Pegadas dixitais&lt;/h3&gt;</translation>
    </message>
    <message>
        <location filename="../src/gui/sslbutton.cpp" line="126"/>
        <source>SHA-256:</source>
        <translation>SHA-256:</translation>
    </message>
    <message>
        <location filename="../src/gui/sslbutton.cpp" line="127"/>
        <source>SHA-1:</source>
        <translation>SHA-1:</translation>
    </message>
    <message>
        <location filename="../src/gui/sslbutton.cpp" line="131"/>
        <source>&lt;p&gt;&lt;b&gt;Note:&lt;/b&gt; This certificate was manually approved&lt;/p&gt;</source>
        <translation>&lt;p&gt;&lt;b&gt;Nota:&lt;/b&gt; Este certificado foi aprobado manualmente&lt;/p&gt;</translation>
    </message>
    <message>
        <location filename="../src/gui/sslbutton.cpp" line="151"/>
        <source>%1 (self-signed)</source>
        <translation>%1 (autoasinada)</translation>
    </message>
    <message>
        <location filename="../src/gui/sslbutton.cpp" line="153"/>
        <source>%1</source>
        <translation>%1</translation>
    </message>
    <message>
        <location filename="../src/gui/sslbutton.cpp" line="188"/>
        <source>This connection is encrypted using %1 bit %2.
</source>
        <translation>Esta conexión está cifrada empregando %1 a %2 bits.
</translation>
    </message>
    <message>
        <location filename="../src/gui/sslbutton.cpp" line="215"/>
        <source>No support for SSL session tickets/identifiers</source>
        <translation type="unfinished"/>
    </message>
    <message>
        <location filename="../src/gui/sslbutton.cpp" line="225"/>
        <source>Certificate information:</source>
        <translation>Información do certificado:</translation>
    </message>
    <message>
        <location filename="../src/gui/sslbutton.cpp" line="192"/>
        <source>This connection is NOT secure as it is not encrypted.
</source>
        <translation>Esta conexión non é segura e non está cifrada.
</translation>
    </message>
</context>
<context>
    <name>OCC::SslErrorDialog</name>
    <message>
        <location filename="../src/gui/sslerrordialog.ui" line="14"/>
        <source>Form</source>
        <translation>Formulario</translation>
    </message>
    <message>
        <location filename="../src/gui/sslerrordialog.ui" line="25"/>
        <source>Trust this certificate anyway</source>
        <translation>Confiar igualmente neste certificado</translation>
    </message>
    <message>
        <location filename="../src/gui/sslerrordialog.cpp" line="65"/>
        <source>Untrusted Certificate</source>
        <translation type="unfinished"/>
    </message>
    <message>
        <location filename="../src/gui/sslerrordialog.cpp" line="132"/>
        <source>Cannot connect securely to &lt;i&gt;%1&lt;/i&gt;:</source>
        <translation type="unfinished"/>
    </message>
    <message>
        <location filename="../src/gui/sslerrordialog.cpp" line="166"/>
        <source>with Certificate %1</source>
        <translation>co certificado %1</translation>
    </message>
    <message>
        <location filename="../src/gui/sslerrordialog.cpp" line="175"/>
        <location filename="../src/gui/sslerrordialog.cpp" line="177"/>
        <location filename="../src/gui/sslerrordialog.cpp" line="179"/>
        <source>&amp;lt;not specified&amp;gt;</source>
        <translation>&amp;lt;sen especificar&amp;gt;</translation>
    </message>
    <message>
        <location filename="../src/gui/sslerrordialog.cpp" line="180"/>
        <location filename="../src/gui/sslerrordialog.cpp" line="200"/>
        <source>Organization: %1</source>
        <translation>Organización: %1</translation>
    </message>
    <message>
        <location filename="../src/gui/sslerrordialog.cpp" line="181"/>
        <location filename="../src/gui/sslerrordialog.cpp" line="201"/>
        <source>Unit: %1</source>
        <translation>Unidade: %1</translation>
    </message>
    <message>
        <location filename="../src/gui/sslerrordialog.cpp" line="182"/>
        <location filename="../src/gui/sslerrordialog.cpp" line="202"/>
        <source>Country: %1</source>
        <translation>País: %1</translation>
    </message>
    <message>
        <location filename="../src/gui/sslerrordialog.cpp" line="189"/>
        <source>Fingerprint (MD5): &lt;tt&gt;%1&lt;/tt&gt;</source>
        <translation>Pegada dixital (MD5): &lt;tt&gt;%1&lt;/tt&gt;</translation>
    </message>
    <message>
        <location filename="../src/gui/sslerrordialog.cpp" line="190"/>
        <source>Fingerprint (SHA1): &lt;tt&gt;%1&lt;/tt&gt;</source>
        <translation>Pegada dixital (SHA1): &lt;tt&gt;%1&lt;/tt&gt;</translation>
    </message>
    <message>
        <location filename="../src/gui/sslerrordialog.cpp" line="192"/>
        <source>Effective Date: %1</source>
        <translation>Data de aplicación: %1</translation>
    </message>
    <message>
        <location filename="../src/gui/sslerrordialog.cpp" line="193"/>
        <source>Expiration Date: %1</source>
        <translation>Data de caducidade: %1</translation>
    </message>
    <message>
        <location filename="../src/gui/sslerrordialog.cpp" line="197"/>
        <source>Issuer: %1</source>
        <translation>Emisor: %1</translation>
    </message>
</context>
<context>
    <name>OCC::SyncEngine</name>
    <message>
        <location filename="../src/libsync/syncengine.cpp" line="118"/>
        <source>Success.</source>
        <translation>Correcto.</translation>
    </message>
    <message>
        <location filename="../src/libsync/syncengine.cpp" line="125"/>
        <source>CSync failed to load the journal file. The journal file is corrupted.</source>
        <translation>Produciuse un fallo en CSync ao cargar o ficheiro de rexistro. O ficheiro de rexistro está estragado.</translation>
    </message>
    <message>
        <location filename="../src/libsync/syncengine.cpp" line="128"/>
        <source>&lt;p&gt;The %1 plugin for csync could not be loaded.&lt;br/&gt;Please verify the installation!&lt;/p&gt;</source>
        <translation>&lt;p&gt;Non foi posíbel cargar o engadido %1 para CSync.&lt;br/&gt;Verifique a instalación!&lt;/p&gt;</translation>
    </message>
    <message>
        <location filename="../src/libsync/syncengine.cpp" line="131"/>
        <source>CSync fatal parameter error.</source>
        <translation>Produciuse un erro fatal de parámetro CSync.</translation>
    </message>
    <message>
        <location filename="../src/libsync/syncengine.cpp" line="134"/>
        <source>CSync processing step update failed.</source>
        <translation>Produciuse un fallo ao procesar o paso de actualización de CSync.</translation>
    </message>
    <message>
        <location filename="../src/libsync/syncengine.cpp" line="137"/>
        <source>CSync processing step reconcile failed.</source>
        <translation>Produciuse un fallo ao procesar o paso de reconciliación de CSync.</translation>
    </message>
    <message>
        <location filename="../src/libsync/syncengine.cpp" line="140"/>
        <source>CSync could not authenticate at the proxy.</source>
        <translation>CSync non puido autenticarse no proxy.</translation>
    </message>
    <message>
        <location filename="../src/libsync/syncengine.cpp" line="143"/>
        <source>CSync failed to lookup proxy or server.</source>
        <translation>CSYNC no puido atopar o servidor proxy.</translation>
    </message>
    <message>
        <location filename="../src/libsync/syncengine.cpp" line="146"/>
        <source>CSync failed to authenticate at the %1 server.</source>
        <translation>CSync non puido autenticarse no servidor %1.</translation>
    </message>
    <message>
        <location filename="../src/libsync/syncengine.cpp" line="149"/>
        <source>CSync failed to connect to the network.</source>
        <translation>CSYNC no puido conectarse á rede.</translation>
    </message>
    <message>
        <location filename="../src/libsync/syncengine.cpp" line="152"/>
        <source>A network connection timeout happened.</source>
        <translation>Excedeuse do tempo de espera para a conexión á rede.</translation>
    </message>
    <message>
        <location filename="../src/libsync/syncengine.cpp" line="155"/>
        <source>A HTTP transmission error happened.</source>
        <translation>Produciuse un erro na transmisión HTTP.</translation>
    </message>
    <message>
        <location filename="../src/libsync/syncengine.cpp" line="179"/>
        <source>The mounted folder is temporarily not available on the server</source>
        <translation type="unfinished"/>
    </message>
    <message>
        <location filename="../src/libsync/syncengine.cpp" line="185"/>
        <source>An error occurred while opening a folder</source>
        <translation type="unfinished"/>
    </message>
    <message>
        <location filename="../src/libsync/syncengine.cpp" line="188"/>
        <source>Error while reading folder.</source>
        <translation type="unfinished"/>
    </message>
    <message>
        <location filename="../src/libsync/syncengine.cpp" line="264"/>
        <source>%1 (skipped due to earlier error, trying again in %2)</source>
        <translation type="unfinished"/>
    </message>
    <message>
        <location filename="../src/libsync/syncengine.cpp" line="474"/>
        <source>File/Folder is ignored because it&apos;s hidden.</source>
        <translation type="unfinished"/>
    </message>
    <message>
        <location filename="../src/libsync/syncengine.cpp" line="477"/>
        <source>Folder hierarchy is too deep</source>
        <translation type="unfinished"/>
    </message>
    <message>
        <location filename="../src/libsync/syncengine.cpp" line="490"/>
        <source>Conflict: Server version downloaded, local copy renamed and not uploaded.</source>
        <translation type="unfinished"/>
    </message>
    <message>
        <location filename="../src/libsync/syncengine.cpp" line="774"/>
        <source>Only %1 are available, need at least %2 to start</source>
        <comment>Placeholders are postfixed with file sizes using Utility::octetsToString()</comment>
        <translation type="unfinished"/>
    </message>
    <message>
        <location filename="../src/libsync/syncengine.cpp" line="809"/>
        <source>Unable to open or create the local sync database. Make sure you have write access in the sync folder.</source>
        <translation type="unfinished"/>
    </message>
    <message>
        <location filename="../src/libsync/syncengine.cpp" line="1278"/>
        <source>Not allowed because you don&apos;t have permission to add parent folder</source>
        <translation type="unfinished"/>
    </message>
    <message>
        <location filename="../src/libsync/syncengine.cpp" line="1285"/>
        <source>Not allowed because you don&apos;t have permission to add files in that folder</source>
        <translation type="unfinished"/>
    </message>
    <message>
        <location filename="../src/libsync/syncengine.cpp" line="1588"/>
        <source>Disk space is low: Downloads that would reduce free space below %1 were skipped.</source>
        <translation type="unfinished"/>
    </message>
    <message>
        <location filename="../src/libsync/syncengine.cpp" line="1595"/>
        <source>There is insufficient space available on the server for some uploads.</source>
        <translation type="unfinished"/>
    </message>
    <message>
        <location filename="../src/libsync/syncengine.cpp" line="167"/>
        <source>CSync: No space on %1 server available.</source>
        <translation>CSync: Non hai espazo dispoñíbel no servidor %1.</translation>
    </message>
    <message>
        <location filename="../src/libsync/syncengine.cpp" line="170"/>
        <source>CSync unspecified error.</source>
        <translation>Produciuse un erro non especificado de CSync</translation>
    </message>
    <message>
        <location filename="../src/libsync/syncengine.cpp" line="173"/>
        <source>Aborted by the user</source>
        <translation>Interrompido polo usuario</translation>
    </message>
    <message>
        <location filename="../src/libsync/syncengine.cpp" line="161"/>
        <source>CSync failed to access</source>
        <translation>Produciuse un fallo ao reservar memoria para CSync.</translation>
    </message>
    <message>
        <location filename="../src/libsync/syncengine.cpp" line="121"/>
        <source>CSync failed to load or create the journal file. Make sure you have read and write permissions in the local sync folder.</source>
        <translation type="unfinished"/>
    </message>
    <message>
        <location filename="../src/libsync/syncengine.cpp" line="158"/>
        <source>CSync failed due to unhandled permission denied.</source>
        <translation type="unfinished"/>
    </message>
    <message>
        <location filename="../src/libsync/syncengine.cpp" line="164"/>
        <source>CSync tried to create a folder that already exists.</source>
        <translation type="unfinished"/>
    </message>
    <message>
        <location filename="../src/libsync/syncengine.cpp" line="176"/>
        <source>The service is temporarily unavailable</source>
        <translation>O servizo está temporalmente inaccesíbel.</translation>
    </message>
    <message>
        <location filename="../src/libsync/syncengine.cpp" line="182"/>
        <source>Access is forbidden</source>
        <translation type="unfinished"/>
    </message>
    <message>
        <location filename="../src/libsync/syncengine.cpp" line="193"/>
        <source>An internal error number %1 occurred.</source>
        <translation>Produciuse un erro interno número %1.</translation>
    </message>
    <message>
        <location filename="../src/libsync/syncengine.cpp" line="443"/>
        <source>Symbolic links are not supported in syncing.</source>
        <translation>As ligazóns simbolicas non son admitidas nas sincronizacións</translation>
    </message>
    <message>
        <location filename="../src/libsync/syncengine.cpp" line="446"/>
        <source>File is listed on the ignore list.</source>
        <translation>O ficheiro está na lista de ignorados.</translation>
    </message>
    <message>
        <location filename="../src/libsync/syncengine.cpp" line="450"/>
        <source>File names ending with a period are not supported on this file system.</source>
        <translation type="unfinished"/>
    </message>
    <message>
        <location filename="../src/libsync/syncengine.cpp" line="460"/>
        <source>File names containing the character &apos;%1&apos; are not supported on this file system.</source>
        <translation type="unfinished"/>
    </message>
    <message>
        <location filename="../src/libsync/syncengine.cpp" line="463"/>
        <source>The file name is a reserved name on this file system.</source>
        <translation type="unfinished"/>
    </message>
    <message>
        <location filename="../src/libsync/syncengine.cpp" line="468"/>
        <source>Filename contains trailing spaces.</source>
        <translation type="unfinished"/>
    </message>
    <message>
        <location filename="../src/libsync/syncengine.cpp" line="471"/>
        <source>Filename is too long.</source>
        <translation>O nome de ficheiro é longo de máis.</translation>
    </message>
    <message>
        <location filename="../src/libsync/syncengine.cpp" line="486"/>
        <source>Unresolved conflict.</source>
        <translation type="unfinished"/>
    </message>
    <message>
        <location filename="../src/libsync/syncengine.cpp" line="497"/>
        <source>Stat failed.</source>
        <translation>Fallou a obtención de estatísticas.</translation>
    </message>
    <message>
        <location filename="../src/libsync/syncengine.cpp" line="524"/>
        <source>Filename encoding is not valid</source>
        <translation>O nome de ficheiro codificado non é correcto</translation>
    </message>
    <message>
        <location filename="../src/libsync/syncengine.cpp" line="704"/>
        <source>Invalid characters, please rename &quot;%1&quot;</source>
        <translation>Caracteres incorrectos, déalle outro nome a «%1»</translation>
    </message>
    <message>
        <location filename="../src/libsync/syncengine.cpp" line="824"/>
        <source>Unable to read the blacklist from the local database</source>
        <translation type="unfinished"/>
    </message>
    <message>
        <location filename="../src/libsync/syncengine.cpp" line="865"/>
        <source>Unable to read from the sync journal.</source>
        <translation type="unfinished"/>
    </message>
    <message>
        <location filename="../src/libsync/syncengine.cpp" line="914"/>
        <source>Cannot open the sync journal</source>
        <translation>Non foi posíbel abrir o rexistro de sincronización</translation>
    </message>
    <message>
        <location filename="../src/libsync/syncengine.cpp" line="968"/>
        <source>File name contains at least one invalid character</source>
        <translation>O nome de ficheiro contén algún carácter incorrecto</translation>
    </message>
    <message>
        <location filename="../src/libsync/syncengine.cpp" line="1204"/>
        <location filename="../src/libsync/syncengine.cpp" line="1244"/>
        <source>Ignored because of the &quot;choose what to sync&quot; blacklist</source>
        <translation>Ignorado por mor da lista negra de «escolla que sincronizar»</translation>
    </message>
    <message>
        <location filename="../src/libsync/syncengine.cpp" line="1263"/>
        <source>Not allowed because you don&apos;t have permission to add subfolders to that folder</source>
        <translation type="unfinished"/>
    </message>
    <message>
        <location filename="../src/libsync/syncengine.cpp" line="1310"/>
        <source>Not allowed to upload this file because it is read-only on the server, restoring</source>
        <translation>Non está permitido o envío xa que o ficheiro é só de lectura no servidor, restaurando</translation>
    </message>
    <message>
        <location filename="../src/libsync/syncengine.cpp" line="1326"/>
        <location filename="../src/libsync/syncengine.cpp" line="1345"/>
        <source>Not allowed to remove, restoring</source>
        <translation>Non está permitido retiralo, restaurando</translation>
    </message>
    <message>
        <location filename="../src/libsync/syncengine.cpp" line="1359"/>
        <source>Local files and share folder removed.</source>
        <translation>Retirados os ficheiros locais e o cartafol compartido.</translation>
    </message>
    <message>
        <location filename="../src/libsync/syncengine.cpp" line="1413"/>
        <source>Move not allowed, item restored</source>
        <translation>Nos está permitido movelo, elemento restaurado</translation>
    </message>
    <message>
        <location filename="../src/libsync/syncengine.cpp" line="1424"/>
        <source>Move not allowed because %1 is read-only</source>
        <translation>Bon está permitido movelo xa que %1 é só de lectura</translation>
    </message>
    <message>
        <location filename="../src/libsync/syncengine.cpp" line="1424"/>
        <source>the destination</source>
        <translation>o destino</translation>
    </message>
    <message>
        <location filename="../src/libsync/syncengine.cpp" line="1424"/>
        <source>the source</source>
        <translation>a orixe</translation>
    </message>
</context>
<context>
    <name>OCC::SyncLogDialog</name>
    <message>
        <location filename="../src/gui/synclogdialog.ui" line="14"/>
        <source>Synchronisation Log</source>
        <translation type="unfinished"/>
    </message>
</context>
<context>
    <name>OCC::Systray</name>
    <message>
        <location filename="../src/gui/systray.cpp" line="54"/>
        <source>%1: %2</source>
        <translation>%1: %2</translation>
    </message>
</context>
<context>
    <name>OCC::Theme</name>
    <message>
        <location filename="../src/libsync/theme.cpp" line="315"/>
        <source>&lt;p&gt;Version %1. For more information please visit &lt;a href=&apos;%2&apos;&gt;%3&lt;/a&gt;.&lt;/p&gt;</source>
        <translation>&lt;p&gt;Versión %1. Para obter máis información visite &lt;a href=&apos;%2&apos;&gt;%3&lt;/a&gt;.&lt;/p&gt;</translation>
    </message>
    <message>
        <location filename="../src/libsync/theme.cpp" line="320"/>
        <source>&lt;p&gt;Copyright ownCloud GmbH&lt;/p&gt;</source>
        <translation type="unfinished"/>
    </message>
    <message>
        <location filename="../src/libsync/theme.cpp" line="321"/>
        <source>&lt;p&gt;Distributed by %1 and licensed under the GNU General Public License (GPL) Version 2.0.&lt;br/&gt;%2 and the %2 logo are registered trademarks of %1 in the United States, other countries, or both.&lt;/p&gt;</source>
        <translation>&lt;p&gt;Distribuído por %1 e licenciado baixo a Licenza Pública Xeral (GPL) GNU Versión 2.0.&lt;br/&gt;Os logotipos %2 e %2 son marcas rexistradas de %1 nos Estados Unidos de Norte América e/ou outros países.&lt;/p&gt;</translation>
    </message>
</context>
<context>
    <name>OCC::ValidateChecksumHeader</name>
    <message>
        <location filename="../src/common/checksums.cpp" line="205"/>
        <source>The checksum header is malformed.</source>
        <translation>A cabeceira da suma de comprobación é incorrecta.</translation>
    </message>
    <message>
        <location filename="../src/common/checksums.cpp" line="220"/>
        <source>The checksum header contained an unknown checksum type &apos;%1&apos;</source>
        <translation type="unfinished"/>
    </message>
    <message>
        <location filename="../src/common/checksums.cpp" line="224"/>
        <source>The downloaded file does not match the checksum, it will be resumed.</source>
        <translation>O ficheiro descargado non coincide coa suma de comprobación. Retomase.</translation>
    </message>
</context>
<context>
    <name>OCC::ownCloudGui</name>
    <message>
<<<<<<< HEAD
        <location filename="../src/gui/owncloudgui.cpp" line="252"/>
=======
        <location filename="../src/gui/owncloudgui.cpp" line="267"/>
>>>>>>> 7f51803d
        <source>Please sign in</source>
        <translation>Ten que rexistrarse</translation>
    </message>
    <message>
<<<<<<< HEAD
        <location filename="../src/gui/owncloudgui.cpp" line="276"/>
=======
        <location filename="../src/gui/owncloudgui.cpp" line="292"/>
>>>>>>> 7f51803d
        <source>Folder %1: %2</source>
        <translation>Cartafol %1: %2</translation>
    </message>
    <message>
<<<<<<< HEAD
        <location filename="../src/gui/owncloudgui.cpp" line="281"/>
        <source>No sync folders configured.</source>
        <translation>Non se configuraron cartafoles de sincronización.</translation>
    </message>
    <message>
        <location filename="../src/gui/owncloudgui.cpp" line="291"/>
=======
        <location filename="../src/gui/owncloudgui.cpp" line="313"/>
>>>>>>> 7f51803d
        <source>There are no sync folders configured.</source>
        <translation>Non existen cartafoles de sincronización configurados.</translation>
    </message>
    <message>
<<<<<<< HEAD
        <location filename="../src/gui/owncloudgui.cpp" line="299"/>
=======
        <location filename="../src/gui/owncloudgui.cpp" line="322"/>
>>>>>>> 7f51803d
        <source>Open in browser</source>
        <translation>Abrir no navegador</translation>
    </message>
    <message>
<<<<<<< HEAD
        <location filename="../src/gui/owncloudgui.cpp" line="348"/>
        <location filename="../src/gui/owncloudgui.cpp" line="603"/>
        <location filename="../src/gui/owncloudgui.cpp" line="697"/>
=======
        <location filename="../src/gui/owncloudgui.cpp" line="371"/>
        <location filename="../src/gui/owncloudgui.cpp" line="628"/>
        <location filename="../src/gui/owncloudgui.cpp" line="722"/>
>>>>>>> 7f51803d
        <source>Log in...</source>
        <translation type="unfinished"/>
    </message>
    <message>
<<<<<<< HEAD
        <location filename="../src/gui/owncloudgui.cpp" line="352"/>
        <location filename="../src/gui/owncloudgui.cpp" line="595"/>
        <location filename="../src/gui/owncloudgui.cpp" line="699"/>
=======
        <location filename="../src/gui/owncloudgui.cpp" line="375"/>
        <location filename="../src/gui/owncloudgui.cpp" line="620"/>
        <location filename="../src/gui/owncloudgui.cpp" line="724"/>
>>>>>>> 7f51803d
        <source>Log out</source>
        <translation>Desconectar</translation>
    </message>
    <message>
<<<<<<< HEAD
        <location filename="../src/gui/owncloudgui.cpp" line="421"/>
=======
        <location filename="../src/gui/owncloudgui.cpp" line="444"/>
>>>>>>> 7f51803d
        <source>Recent Changes</source>
        <translation>Cambios recentes</translation>
    </message>
    <message>
<<<<<<< HEAD
        <location filename="../src/gui/owncloudgui.cpp" line="741"/>
=======
        <location filename="../src/gui/owncloudgui.cpp" line="766"/>
>>>>>>> 7f51803d
        <source>Checking for changes in &apos;%1&apos;</source>
        <translation type="unfinished"/>
    </message>
    <message>
<<<<<<< HEAD
        <location filename="../src/gui/owncloudgui.cpp" line="326"/>
=======
        <location filename="../src/gui/owncloudgui.cpp" line="349"/>
>>>>>>> 7f51803d
        <source>Managed Folders:</source>
        <translation>Cartafoles xestionados:</translation>
    </message>
    <message>
<<<<<<< HEAD
        <location filename="../src/gui/owncloudgui.cpp" line="329"/>
=======
        <location filename="../src/gui/owncloudgui.cpp" line="352"/>
>>>>>>> 7f51803d
        <source>Open folder &apos;%1&apos;</source>
        <translation>Abrir o cartafol «%1»</translation>
    </message>
    <message>
<<<<<<< HEAD
        <location filename="../src/gui/owncloudgui.cpp" line="301"/>
=======
        <location filename="../src/gui/owncloudgui.cpp" line="324"/>
>>>>>>> 7f51803d
        <source>Open %1 in browser</source>
        <translation>Abrir %1 nun navegador</translation>
    </message>
    <message>
<<<<<<< HEAD
        <location filename="../src/gui/owncloudgui.cpp" line="682"/>
=======
        <location filename="../src/gui/owncloudgui.cpp" line="707"/>
>>>>>>> 7f51803d
        <source>Unknown status</source>
        <translation>Estado descoñecido</translation>
    </message>
    <message>
<<<<<<< HEAD
        <location filename="../src/gui/owncloudgui.cpp" line="684"/>
=======
        <location filename="../src/gui/owncloudgui.cpp" line="709"/>
>>>>>>> 7f51803d
        <source>Settings...</source>
        <translation>Axustes...</translation>
    </message>
    <message>
<<<<<<< HEAD
        <location filename="../src/gui/owncloudgui.cpp" line="686"/>
=======
        <location filename="../src/gui/owncloudgui.cpp" line="711"/>
>>>>>>> 7f51803d
        <source>Details...</source>
        <translation>Detalles...</translation>
    </message>
    <message>
<<<<<<< HEAD
        <location filename="../src/gui/owncloudgui.cpp" line="692"/>
=======
        <location filename="../src/gui/owncloudgui.cpp" line="717"/>
>>>>>>> 7f51803d
        <source>Help</source>
        <translation>Axuda</translation>
    </message>
    <message>
<<<<<<< HEAD
        <location filename="../src/gui/owncloudgui.cpp" line="694"/>
=======
        <location filename="../src/gui/owncloudgui.cpp" line="719"/>
>>>>>>> 7f51803d
        <source>Quit %1</source>
        <translation>Saír de %1</translation>
    </message>
    <message>
<<<<<<< HEAD
        <location filename="../src/gui/owncloudgui.cpp" line="233"/>
=======
        <location filename="../src/gui/owncloudgui.cpp" line="248"/>
>>>>>>> 7f51803d
        <source>Disconnected from %1</source>
        <translation>Desconectado de %1</translation>
    </message>
    <message>
        <location filename="../src/gui/owncloudgui.cpp" line="198"/>
        <source>Unsupported Server Version</source>
        <translation type="unfinished"/>
    </message>
    <message>
        <location filename="../src/gui/owncloudgui.cpp" line="199"/>
        <source>The server on account %1 runs an old and unsupported version %2. Using this client with unsupported server versions is untested and potentially dangerous. Proceed at your own risk.</source>
        <translation type="unfinished"/>
    </message>
    <message>
<<<<<<< HEAD
        <location filename="../src/gui/owncloudgui.cpp" line="236"/>
=======
        <location filename="../src/gui/owncloudgui.cpp" line="238"/>
        <source>Disconnected</source>
        <translation>Desconectado</translation>
    </message>
    <message>
        <location filename="../src/gui/owncloudgui.cpp" line="240"/>
        <source>Disconnected from some accounts</source>
        <translation type="unfinished"/>
    </message>
    <message>
        <location filename="../src/gui/owncloudgui.cpp" line="251"/>
>>>>>>> 7f51803d
        <source>Disconnected from accounts:</source>
        <translation>Desconectado das contas:</translation>
    </message>
    <message>
<<<<<<< HEAD
        <location filename="../src/gui/owncloudgui.cpp" line="238"/>
=======
        <location filename="../src/gui/owncloudgui.cpp" line="253"/>
>>>>>>> 7f51803d
        <source>Account %1: %2</source>
        <translation>Conta %1: %2</translation>
    </message>
    <message>
<<<<<<< HEAD
        <location filename="../src/gui/owncloudgui.cpp" line="256"/>
=======
        <location filename="../src/gui/owncloudgui.cpp" line="268"/>
        <source>Signed out</source>
        <translation>Desconectado</translation>
    </message>
    <message>
        <location filename="../src/gui/owncloudgui.cpp" line="272"/>
>>>>>>> 7f51803d
        <source>Account synchronization is disabled</source>
        <translation type="unfinished"/>
    </message>
    <message>
<<<<<<< HEAD
        <location filename="../src/gui/owncloudgui.cpp" line="337"/>
=======
        <location filename="../src/gui/owncloudgui.cpp" line="273"/>
        <location filename="../src/gui/owncloudgui.cpp" line="304"/>
        <source>Synchronization is paused</source>
        <translation type="unfinished"/>
    </message>
    <message>
        <location filename="../src/gui/owncloudgui.cpp" line="306"/>
        <source>Error during synchronization</source>
        <translation type="unfinished"/>
    </message>
    <message>
        <location filename="../src/gui/owncloudgui.cpp" line="314"/>
        <source>No sync folders configured</source>
        <translation type="unfinished"/>
    </message>
    <message>
        <location filename="../src/gui/owncloudgui.cpp" line="360"/>
>>>>>>> 7f51803d
        <source>Unpause all folders</source>
        <translation type="unfinished"/>
    </message>
    <message>
<<<<<<< HEAD
        <location filename="../src/gui/owncloudgui.cpp" line="342"/>
=======
        <location filename="../src/gui/owncloudgui.cpp" line="365"/>
>>>>>>> 7f51803d
        <source>Pause all folders</source>
        <translation type="unfinished"/>
    </message>
    <message>
<<<<<<< HEAD
        <location filename="../src/gui/owncloudgui.cpp" line="574"/>
=======
        <location filename="../src/gui/owncloudgui.cpp" line="599"/>
>>>>>>> 7f51803d
        <source>Unpause all synchronization</source>
        <translation type="unfinished"/>
    </message>
    <message>
<<<<<<< HEAD
        <location filename="../src/gui/owncloudgui.cpp" line="576"/>
=======
        <location filename="../src/gui/owncloudgui.cpp" line="601"/>
>>>>>>> 7f51803d
        <source>Unpause synchronization</source>
        <translation type="unfinished"/>
    </message>
    <message>
<<<<<<< HEAD
        <location filename="../src/gui/owncloudgui.cpp" line="584"/>
=======
        <location filename="../src/gui/owncloudgui.cpp" line="609"/>
>>>>>>> 7f51803d
        <source>Pause all synchronization</source>
        <translation type="unfinished"/>
    </message>
    <message>
<<<<<<< HEAD
        <location filename="../src/gui/owncloudgui.cpp" line="586"/>
=======
        <location filename="../src/gui/owncloudgui.cpp" line="611"/>
>>>>>>> 7f51803d
        <source>Pause synchronization</source>
        <translation type="unfinished"/>
    </message>
    <message>
<<<<<<< HEAD
        <location filename="../src/gui/owncloudgui.cpp" line="593"/>
=======
        <location filename="../src/gui/owncloudgui.cpp" line="618"/>
>>>>>>> 7f51803d
        <source>Log out of all accounts</source>
        <translation type="unfinished"/>
    </message>
    <message>
<<<<<<< HEAD
        <location filename="../src/gui/owncloudgui.cpp" line="601"/>
=======
        <location filename="../src/gui/owncloudgui.cpp" line="626"/>
>>>>>>> 7f51803d
        <source>Log in to all accounts...</source>
        <translation type="unfinished"/>
    </message>
    <message>
<<<<<<< HEAD
        <location filename="../src/gui/owncloudgui.cpp" line="685"/>
=======
        <location filename="../src/gui/owncloudgui.cpp" line="710"/>
>>>>>>> 7f51803d
        <source>New account...</source>
        <translation type="unfinished"/>
    </message>
    <message>
<<<<<<< HEAD
        <location filename="../src/gui/owncloudgui.cpp" line="703"/>
=======
        <location filename="../src/gui/owncloudgui.cpp" line="728"/>
>>>>>>> 7f51803d
        <source>Crash now</source>
        <comment>Only shows in debug mode to allow testing the crash handler</comment>
        <translation>Quebrou agora</translation>
    </message>
    <message>
<<<<<<< HEAD
        <location filename="../src/gui/owncloudgui.cpp" line="719"/>
=======
        <location filename="../src/gui/owncloudgui.cpp" line="744"/>
>>>>>>> 7f51803d
        <source>No items synced recently</source>
        <translation>Non hai elementos sincronizados recentemente</translation>
    </message>
    <message>
<<<<<<< HEAD
        <location filename="../src/gui/owncloudgui.cpp" line="756"/>
=======
        <location filename="../src/gui/owncloudgui.cpp" line="781"/>
>>>>>>> 7f51803d
        <source>Syncing %1 of %2  (%3 left)</source>
        <translation>Sincronizando %1 of %2  (restan %3)</translation>
    </message>
    <message>
<<<<<<< HEAD
        <location filename="../src/gui/owncloudgui.cpp" line="761"/>
=======
        <location filename="../src/gui/owncloudgui.cpp" line="786"/>
>>>>>>> 7f51803d
        <source>Syncing %1 of %2</source>
        <translation type="unfinished"/>
    </message>
    <message>
<<<<<<< HEAD
        <location filename="../src/gui/owncloudgui.cpp" line="770"/>
=======
        <location filename="../src/gui/owncloudgui.cpp" line="795"/>
>>>>>>> 7f51803d
        <source>Syncing %1 (%2 left)</source>
        <translation>Sincronizando %1 (restan %2)</translation>
    </message>
    <message>
<<<<<<< HEAD
        <location filename="../src/gui/owncloudgui.cpp" line="773"/>
=======
        <location filename="../src/gui/owncloudgui.cpp" line="798"/>
>>>>>>> 7f51803d
        <source>Syncing %1</source>
        <translation>Sincronizando %1</translation>
    </message>
    <message>
<<<<<<< HEAD
        <location filename="../src/gui/owncloudgui.cpp" line="791"/>
=======
        <location filename="../src/gui/owncloudgui.cpp" line="816"/>
>>>>>>> 7f51803d
        <source>%1 (%2, %3)</source>
        <translation>%1 (%2, %3)</translation>
    </message>
    <message>
<<<<<<< HEAD
        <location filename="../src/gui/owncloudgui.cpp" line="817"/>
=======
        <location filename="../src/gui/owncloudgui.cpp" line="302"/>
>>>>>>> 7f51803d
        <source>Up to date</source>
        <translation>Actualizado</translation>
    </message>
</context>
<context>
    <name>OCC::ownCloudTheme</name>
    <message>
        <location filename="../src/libsync/owncloudtheme.cpp" line="46"/>
        <source>&lt;p&gt;Version %2. For more information visit &lt;a href=&quot;%3&quot;&gt;https://%4&lt;/a&gt;&lt;/p&gt;&lt;p&gt;For known issues and help, please visit: &lt;a href=&quot;https://central.owncloud.org/c/desktop-client&quot;&gt;https://central.owncloud.org&lt;/a&gt;&lt;/p&gt;&lt;p&gt;&lt;small&gt;By Klaas Freitag, Daniel Molkentin, Olivier Goffart, Markus Götz,  Jan-Christoph Borchardt, and others.&lt;/small&gt;&lt;/p&gt;&lt;p&gt;Copyright ownCloud GmbH&lt;/p&gt;&lt;p&gt;Licensed under the GNU General Public License (GPL) Version 2.0&lt;br/&gt;ownCloud and the ownCloud Logo are registered trademarks of ownCloud GmbH in the United States, other countries, or both.&lt;/p&gt;</source>
        <translation type="unfinished"/>
    </message>
</context>
<context>
    <name>OwncloudAdvancedSetupPage</name>
    <message>
        <location filename="../src/gui/wizard/owncloudadvancedsetuppage.ui" line="20"/>
        <source>Form</source>
        <translation>Formulario</translation>
    </message>
    <message>
        <location filename="../src/gui/wizard/owncloudadvancedsetuppage.ui" line="32"/>
        <location filename="../src/gui/wizard/owncloudadvancedsetuppage.ui" line="81"/>
        <location filename="../src/gui/wizard/owncloudadvancedsetuppage.ui" line="134"/>
        <location filename="../src/gui/wizard/owncloudadvancedsetuppage.ui" line="253"/>
        <location filename="../src/gui/wizard/owncloudadvancedsetuppage.ui" line="358"/>
        <location filename="../src/gui/wizard/owncloudadvancedsetuppage.ui" line="388"/>
        <location filename="../src/gui/wizard/owncloudadvancedsetuppage.ui" line="414"/>
        <source>TextLabel</source>
        <translation>Etiqueta de texto</translation>
    </message>
    <message>
        <location filename="../src/gui/wizard/owncloudadvancedsetuppage.ui" line="91"/>
        <source>Server</source>
        <translation>Servidor</translation>
    </message>
    <message>
        <location filename="../src/gui/wizard/owncloudadvancedsetuppage.ui" line="203"/>
        <source>&lt;html&gt;&lt;head/&gt;&lt;body&gt;&lt;p&gt;If this box is checked, existing content in the local folder will be erased to start a clean sync from the server.&lt;/p&gt;&lt;p&gt;Do not check this if the local content should be uploaded to the servers folder.&lt;/p&gt;&lt;/body&gt;&lt;/html&gt;</source>
        <translation type="unfinished"/>
    </message>
    <message>
        <location filename="../src/gui/wizard/owncloudadvancedsetuppage.ui" line="206"/>
        <source>Start a &amp;clean sync (Erases the local folder!)</source>
        <translation>Iniciar unha sincronización &amp;limpa (Borra o cartafol local!)</translation>
    </message>
    <message>
        <location filename="../src/gui/wizard/owncloudadvancedsetuppage.ui" line="301"/>
        <source>Ask for confirmation before synchroni&amp;zing folders larger than</source>
        <translation type="unfinished"/>
    </message>
    <message>
        <location filename="../src/gui/wizard/owncloudadvancedsetuppage.ui" line="318"/>
        <source>MB</source>
        <extracomment>Trailing part of &quot;Ask confirmation before syncing folder larger than&quot; </extracomment>
        <translation>MB</translation>
    </message>
    <message>
        <location filename="../src/gui/wizard/owncloudadvancedsetuppage.ui" line="327"/>
        <source>Ask for confirmation before synchronizing e&amp;xternal storages</source>
        <translation type="unfinished"/>
    </message>
    <message>
        <location filename="../src/gui/wizard/owncloudadvancedsetuppage.ui" line="351"/>
        <source>Choose what to sync</source>
        <translation>Escolla que sincronizar</translation>
    </message>
    <message>
        <location filename="../src/gui/wizard/owncloudadvancedsetuppage.ui" line="150"/>
        <source>&amp;Local Folder</source>
        <translation>Cartafol &amp;local</translation>
    </message>
    <message>
        <location filename="../src/gui/wizard/owncloudadvancedsetuppage.ui" line="225"/>
        <source>pbSelectLocalFolder</source>
        <translation>pbSelectLocalFolder</translation>
    </message>
    <message>
        <location filename="../src/gui/wizard/owncloudadvancedsetuppage.ui" line="193"/>
        <source>&amp;Keep local data</source>
        <translation>&amp;Conservar os datos locais</translation>
    </message>
    <message>
        <location filename="../src/gui/wizard/owncloudadvancedsetuppage.ui" line="243"/>
        <source>S&amp;ync everything from server</source>
        <translation>Sincronizar &amp;todo o contido do servidor</translation>
    </message>
    <message>
        <location filename="../src/gui/wizard/owncloudadvancedsetuppage.ui" line="395"/>
        <source>Status message</source>
        <translation>Mensaxe de estado</translation>
    </message>
</context>
<context>
    <name>OwncloudHttpCredsPage</name>
    <message>
        <location filename="../src/gui/wizard/owncloudhttpcredspage.ui" line="14"/>
        <source>Form</source>
        <translation>Formulario</translation>
    </message>
    <message>
        <location filename="../src/gui/wizard/owncloudhttpcredspage.ui" line="73"/>
        <source>&amp;Username</source>
        <translation>Nome do &amp;usuario</translation>
    </message>
    <message>
        <location filename="../src/gui/wizard/owncloudhttpcredspage.ui" line="83"/>
        <source>&amp;Password</source>
        <translation>&amp;Contrasinal</translation>
    </message>
</context>
<context>
    <name>OwncloudOAuthCredsPage</name>
    <message>
        <location filename="../src/gui/wizard/owncloudoauthcredspage.ui" line="14"/>
        <source>Form</source>
        <translation>Formulario</translation>
    </message>
    <message>
        <location filename="../src/gui/wizard/owncloudoauthcredspage.ui" line="36"/>
        <source>Please switch to your browser to proceed.</source>
        <translation type="unfinished"/>
    </message>
    <message>
        <location filename="../src/gui/wizard/owncloudoauthcredspage.ui" line="46"/>
        <source>An error occured while connecting. Please try again.</source>
        <translation type="unfinished"/>
    </message>
    <message>
        <location filename="../src/gui/wizard/owncloudoauthcredspage.ui" line="56"/>
        <source>Re-open Browser</source>
        <translation type="unfinished"/>
    </message>
</context>
<context>
    <name>OwncloudSetupPage</name>
    <message>
        <location filename="../src/gui/wizard/owncloudsetupnocredspage.ui" line="20"/>
        <source>Form</source>
        <translation>Formulario</translation>
    </message>
    <message>
        <location filename="../src/gui/wizard/owncloudsetupnocredspage.ui" line="32"/>
        <location filename="../src/gui/wizard/owncloudsetupnocredspage.ui" line="196"/>
        <source>TextLabel</source>
        <translation>Etiqueta de texto</translation>
    </message>
    <message>
        <location filename="../src/gui/wizard/owncloudsetupnocredspage.ui" line="86"/>
        <source>Ser&amp;ver Address</source>
        <translation type="unfinished"/>
    </message>
    <message>
        <location filename="../src/gui/wizard/owncloudsetupnocredspage.ui" line="102"/>
        <source>https://...</source>
        <translation>https://...</translation>
    </message>
    <message>
        <location filename="../src/gui/wizard/owncloudsetupnocredspage.ui" line="160"/>
        <source>Error Label</source>
        <translation>Etiqueta de erro</translation>
    </message>
</context>
<context>
    <name>OwncloudWizardResultPage</name>
    <message>
        <location filename="../src/gui/wizard/owncloudwizardresultpage.ui" line="14"/>
        <source>Form</source>
        <translation>Formulario</translation>
    </message>
    <message>
        <location filename="../src/gui/wizard/owncloudwizardresultpage.ui" line="20"/>
        <source>TextLabel</source>
        <translation>Etiqueta de texto</translation>
    </message>
    <message>
        <location filename="../src/gui/wizard/owncloudwizardresultpage.ui" line="163"/>
        <source>Your entire account is synced to the local folder </source>
        <translation>Toda a súa conta está sincronizada co cartafol local</translation>
    </message>
    <message>
        <location filename="../src/gui/wizard/owncloudwizardresultpage.ui" line="98"/>
        <location filename="../src/gui/wizard/owncloudwizardresultpage.ui" line="120"/>
        <source>PushButton</source>
        <translation>PushButton</translation>
    </message>
</context>
<context>
    <name>QObject</name>
    <message>
        <location filename="../src/common/utility.cpp" line="442"/>
        <source>in the future</source>
        <translation type="unfinished"/>
    </message>
    <message numerus="yes">
        <location filename="../src/common/utility.cpp" line="438"/>
        <source>%n day(s) ago</source>
        <translation type="unfinished"><numerusform></numerusform><numerusform></numerusform></translation>
    </message>
    <message numerus="yes">
        <location filename="../src/common/utility.cpp" line="446"/>
        <source>%n hour(s) ago</source>
        <translation type="unfinished"><numerusform></numerusform><numerusform></numerusform></translation>
    </message>
    <message>
        <location filename="../src/common/utility.cpp" line="451"/>
        <source>now</source>
        <translation type="unfinished"/>
    </message>
    <message>
        <location filename="../src/common/utility.cpp" line="453"/>
        <source>Less than a minute ago</source>
        <translation type="unfinished"/>
    </message>
    <message numerus="yes">
        <location filename="../src/common/utility.cpp" line="456"/>
        <source>%n minute(s) ago</source>
        <translation type="unfinished"><numerusform></numerusform><numerusform></numerusform></translation>
    </message>
    <message>
        <location filename="../src/common/utility.cpp" line="459"/>
        <source>Some time ago</source>
        <translation type="unfinished"/>
    </message>
    <message>
        <location filename="../src/libsync/syncresult.cpp" line="145"/>
        <source>%1: %2</source>
        <extracomment>this displays an error string (%2) for a file %1</extracomment>
        <translation>%1: %2</translation>
    </message>
</context>
<context>
    <name>Utility</name>
    <message>
        <location filename="../src/common/utility.cpp" line="130"/>
        <source>%L1 GB</source>
        <translation>%L1 GB</translation>
    </message>
    <message>
        <location filename="../src/common/utility.cpp" line="134"/>
        <source>%L1 MB</source>
        <translation>%L1 MB</translation>
    </message>
    <message>
        <location filename="../src/common/utility.cpp" line="138"/>
        <source>%L1 KB</source>
        <translation type="unfinished"/>
    </message>
    <message>
        <location filename="../src/common/utility.cpp" line="141"/>
        <source>%L1 B</source>
        <translation>%L1 B</translation>
    </message>
    <message numerus="yes">
        <location filename="../src/common/utility.cpp" line="310"/>
        <source>%n year(s)</source>
        <translation type="unfinished"><numerusform></numerusform><numerusform></numerusform></translation>
    </message>
    <message numerus="yes">
        <location filename="../src/common/utility.cpp" line="311"/>
        <source>%n month(s)</source>
        <translation type="unfinished"><numerusform></numerusform><numerusform></numerusform></translation>
    </message>
    <message numerus="yes">
        <location filename="../src/common/utility.cpp" line="312"/>
        <source>%n day(s)</source>
        <translation type="unfinished"><numerusform></numerusform><numerusform></numerusform></translation>
    </message>
    <message numerus="yes">
        <location filename="../src/common/utility.cpp" line="313"/>
        <source>%n hour(s)</source>
        <translation type="unfinished"><numerusform></numerusform><numerusform></numerusform></translation>
    </message>
    <message numerus="yes">
        <location filename="../src/common/utility.cpp" line="314"/>
        <source>%n minute(s)</source>
        <translation type="unfinished"><numerusform></numerusform><numerusform></numerusform></translation>
    </message>
    <message numerus="yes">
        <location filename="../src/common/utility.cpp" line="315"/>
        <source>%n second(s)</source>
        <translation type="unfinished"><numerusform></numerusform><numerusform></numerusform></translation>
    </message>
    <message>
        <location filename="../src/common/utility.cpp" line="339"/>
        <source>%1 %2</source>
        <translation>%1 %2</translation>
    </message>
</context>
<context>
    <name>main.cpp</name>
    <message>
        <location filename="../src/gui/main.cpp" line="38"/>
        <source>System Tray not available</source>
        <translation>Área de notificación non dispoñíbel</translation>
    </message>
    <message>
        <location filename="../src/gui/main.cpp" line="39"/>
        <source>%1 requires on a working system tray. If you are running XFCE, please follow &lt;a href=&quot;http://docs.xfce.org/xfce/xfce4-panel/systray&quot;&gt;these instructions&lt;/a&gt;. Otherwise, please install a system tray application such as &apos;trayer&apos; and try again.</source>
        <translation>%1 require dunha área de notificación. Se está executando XFCE, siga  &lt;a href=&quot;http://docs.xfce.org/xfce/xfce4-panel/systray&quot;&gt;estas instrucións&lt;/a&gt;. Senón, instale unha aplicación de área de notificación como «trayer» e ténteo de novo.</translation>
    </message>
</context>
<context>
    <name>ownCloudTheme::about()</name>
    <message>
        <location filename="../src/libsync/theme.cpp" line="299"/>
        <source>&lt;p&gt;&lt;small&gt;Built from Git revision &lt;a href=&quot;%1&quot;&gt;%2&lt;/a&gt; on %3, %4 using Qt %5, %6&lt;/small&gt;&lt;/p&gt;</source>
        <translation>&lt;p&gt;&lt;small&gt;Construído a partir de la revisión Git &lt;a href=&quot;%1&quot;&gt;%2&lt;/a&gt; en %3, %4 usando Qt %5, %6&lt;/small&gt;&lt;/p&gt;</translation>
    </message>
</context>
<context>
    <name>progress</name>
    <message>
        <location filename="../src/libsync/progressdispatcher.cpp" line="32"/>
        <source>Downloaded</source>
        <translation>Descargado</translation>
    </message>
    <message>
        <location filename="../src/libsync/progressdispatcher.cpp" line="34"/>
        <source>Uploaded</source>
        <translation>Enviado</translation>
    </message>
    <message>
        <location filename="../src/libsync/progressdispatcher.cpp" line="37"/>
        <source>Server version downloaded, copied changed local file into conflict file</source>
        <translation type="unfinished"/>
    </message>
    <message>
        <location filename="../src/libsync/progressdispatcher.cpp" line="39"/>
        <source>Deleted</source>
        <translation>Eliminado</translation>
    </message>
    <message>
        <location filename="../src/libsync/progressdispatcher.cpp" line="42"/>
        <source>Moved to %1</source>
        <translation>Movido a %1</translation>
    </message>
    <message>
        <location filename="../src/libsync/progressdispatcher.cpp" line="44"/>
        <source>Ignored</source>
        <translation>Ignorado</translation>
    </message>
    <message>
        <location filename="../src/libsync/progressdispatcher.cpp" line="46"/>
        <source>Filesystem access error</source>
        <translation>Produciuse un erro de acceso ao sistema de ficheiros</translation>
    </message>
    <message>
        <location filename="../src/libsync/progressdispatcher.cpp" line="48"/>
        <source>Error</source>
        <translation>Erro</translation>
    </message>
    <message>
        <location filename="../src/libsync/progressdispatcher.cpp" line="50"/>
        <source>Updated local metadata</source>
        <translation type="unfinished"/>
    </message>
    <message>
        <location filename="../src/libsync/progressdispatcher.cpp" line="53"/>
        <location filename="../src/libsync/progressdispatcher.cpp" line="55"/>
        <source>Unknown</source>
        <translation>Descoñecido</translation>
    </message>
    <message>
        <location filename="../src/libsync/progressdispatcher.cpp" line="66"/>
        <source>downloading</source>
        <translation>descargando</translation>
    </message>
    <message>
        <location filename="../src/libsync/progressdispatcher.cpp" line="68"/>
        <source>uploading</source>
        <translation>enviando</translation>
    </message>
    <message>
        <location filename="../src/libsync/progressdispatcher.cpp" line="70"/>
        <source>deleting</source>
        <translation>eliminando</translation>
    </message>
    <message>
        <location filename="../src/libsync/progressdispatcher.cpp" line="73"/>
        <source>moving</source>
        <translation>movendo</translation>
    </message>
    <message>
        <location filename="../src/libsync/progressdispatcher.cpp" line="75"/>
        <source>ignoring</source>
        <translation>ignorando</translation>
    </message>
    <message>
        <location filename="../src/libsync/progressdispatcher.cpp" line="77"/>
        <location filename="../src/libsync/progressdispatcher.cpp" line="79"/>
        <source>error</source>
        <translation>erro</translation>
    </message>
    <message>
        <location filename="../src/libsync/progressdispatcher.cpp" line="81"/>
        <source>updating local metadata</source>
        <translation type="unfinished"/>
    </message>
</context>
<context>
    <name>theme</name>
    <message>
        <location filename="../src/libsync/theme.cpp" line="60"/>
        <source>Status undefined</source>
        <translation>Estado sen definir</translation>
    </message>
    <message>
        <location filename="../src/libsync/theme.cpp" line="63"/>
        <source>Waiting to start sync</source>
        <translation>Agardando o comezo da sincronización</translation>
    </message>
    <message>
        <location filename="../src/libsync/theme.cpp" line="66"/>
        <source>Sync is running</source>
        <translation>Sincronización en proceso</translation>
    </message>
    <message>
        <location filename="../src/libsync/theme.cpp" line="69"/>
        <source>Sync Success</source>
        <translation>Sincronización realizada</translation>
    </message>
    <message>
        <location filename="../src/libsync/theme.cpp" line="72"/>
        <source>Sync Success, some files were ignored.</source>
        <translation>A sincronización foi correcta, algúns ficheiros foron ignorados.</translation>
    </message>
    <message>
        <location filename="../src/libsync/theme.cpp" line="75"/>
        <source>Sync Error</source>
        <translation>Produciuse un erro de sincronización</translation>
    </message>
    <message>
        <location filename="../src/libsync/theme.cpp" line="78"/>
        <source>Setup Error</source>
        <translation>Erro de configuración</translation>
    </message>
    <message>
        <location filename="../src/libsync/theme.cpp" line="81"/>
        <source>Preparing to sync</source>
        <translation>Preparando para sincronizar</translation>
    </message>
    <message>
        <location filename="../src/libsync/theme.cpp" line="84"/>
        <source>Aborting...</source>
        <translation>Cancelando...</translation>
    </message>
    <message>
        <location filename="../src/libsync/theme.cpp" line="87"/>
        <source>Sync is paused</source>
        <translation>Sincronización en pausa</translation>
    </message>
</context>
<context>
    <name>utility</name>
    <message>
        <location filename="../src/gui/guiutility.cpp" line="33"/>
        <source>Could not open browser</source>
        <translation type="unfinished"/>
    </message>
    <message>
        <location filename="../src/gui/guiutility.cpp" line="34"/>
        <source>There was an error when launching the browser to go to URL %1. Maybe no default browser is configured?</source>
        <translation type="unfinished"/>
    </message>
    <message>
        <location filename="../src/gui/guiutility.cpp" line="55"/>
        <source>Could not open email client</source>
        <translation type="unfinished"/>
    </message>
    <message>
        <location filename="../src/gui/guiutility.cpp" line="56"/>
        <source>There was an error when launching the email client to create a new message. Maybe no default email client is configured?</source>
        <translation type="unfinished"/>
    </message>
</context>
</TS><|MERGE_RESOLUTION|>--- conflicted
+++ resolved
@@ -136,11 +136,7 @@
     <message>
         <location filename="../src/gui/accountsettings.ui" line="247"/>
         <location filename="../src/gui/accountsettings.cpp" line="447"/>
-<<<<<<< HEAD
-        <location filename="../src/gui/accountsettings.cpp" line="839"/>
-=======
         <location filename="../src/gui/accountsettings.cpp" line="843"/>
->>>>>>> 7f51803d
         <source>Cancel</source>
         <translation>Cancelar</translation>
     </message>
@@ -225,146 +221,82 @@
         <translation>%1 en uso</translation>
     </message>
     <message>
-<<<<<<< HEAD
-        <location filename="../src/gui/accountsettings.cpp" line="641"/>
-=======
         <location filename="../src/gui/accountsettings.cpp" line="645"/>
->>>>>>> 7f51803d
         <source>%1 as &lt;i&gt;%2&lt;/i&gt;</source>
         <translation>%1 como &lt;i&gt;%2&lt;/i&gt;</translation>
     </message>
     <message>
-<<<<<<< HEAD
-        <location filename="../src/gui/accountsettings.cpp" line="647"/>
-=======
         <location filename="../src/gui/accountsettings.cpp" line="651"/>
->>>>>>> 7f51803d
         <source>The server version %1 is old and unsupported! Proceed at your own risk.</source>
         <translation>Este servidor da versión %1 é vello e non ten soporte! Vostede verá o que fai.</translation>
     </message>
     <message>
-<<<<<<< HEAD
-        <location filename="../src/gui/accountsettings.cpp" line="649"/>
-=======
         <location filename="../src/gui/accountsettings.cpp" line="653"/>
->>>>>>> 7f51803d
         <source>Connected to %1.</source>
         <translation>Conectado a %1.</translation>
     </message>
     <message>
-<<<<<<< HEAD
-        <location filename="../src/gui/accountsettings.cpp" line="651"/>
-=======
         <location filename="../src/gui/accountsettings.cpp" line="655"/>
->>>>>>> 7f51803d
         <source>Server %1 is temporarily unavailable.</source>
         <translation>O servidor %1 non está dispoñíbel temporalmente.</translation>
     </message>
     <message>
-<<<<<<< HEAD
-        <location filename="../src/gui/accountsettings.cpp" line="653"/>
-=======
         <location filename="../src/gui/accountsettings.cpp" line="657"/>
->>>>>>> 7f51803d
         <source>Server %1 is currently in maintenance mode.</source>
         <translation type="unfinished"/>
     </message>
     <message>
-<<<<<<< HEAD
-        <location filename="../src/gui/accountsettings.cpp" line="655"/>
-=======
         <location filename="../src/gui/accountsettings.cpp" line="659"/>
->>>>>>> 7f51803d
         <source>Signed out from %1.</source>
         <translation>Desconectado de %1.</translation>
     </message>
     <message>
-<<<<<<< HEAD
-        <location filename="../src/gui/accountsettings.cpp" line="664"/>
-=======
         <location filename="../src/gui/accountsettings.cpp" line="668"/>
->>>>>>> 7f51803d
         <source>Obtaining authorization from the browser. &lt;a href=&apos;%1&apos;&gt;Click here&lt;/a&gt; to re-open the browser.</source>
         <translation type="unfinished"/>
     </message>
     <message>
-<<<<<<< HEAD
-        <location filename="../src/gui/accountsettings.cpp" line="668"/>
-=======
         <location filename="../src/gui/accountsettings.cpp" line="672"/>
->>>>>>> 7f51803d
         <source>Connecting to %1...</source>
         <translation type="unfinished"/>
     </message>
     <message>
-<<<<<<< HEAD
-        <location filename="../src/gui/accountsettings.cpp" line="671"/>
-=======
         <location filename="../src/gui/accountsettings.cpp" line="675"/>
->>>>>>> 7f51803d
         <source>No connection to %1 at %2.</source>
         <translation>Non hai conexión con %1 en %2.</translation>
     </message>
     <message>
-<<<<<<< HEAD
-        <location filename="../src/gui/accountsettings.cpp" line="695"/>
-=======
         <location filename="../src/gui/accountsettings.cpp" line="699"/>
->>>>>>> 7f51803d
         <source>Log in</source>
         <translation>Acceder</translation>
     </message>
     <message>
-<<<<<<< HEAD
-        <location filename="../src/gui/accountsettings.cpp" line="782"/>
-=======
         <location filename="../src/gui/accountsettings.cpp" line="786"/>
->>>>>>> 7f51803d
         <source>There are folders that were not synchronized because they are too big: </source>
         <translation>Hai cartafoles que non se sincronizaron por ser demasiado grandes:</translation>
     </message>
     <message>
-<<<<<<< HEAD
-        <location filename="../src/gui/accountsettings.cpp" line="784"/>
-=======
         <location filename="../src/gui/accountsettings.cpp" line="788"/>
->>>>>>> 7f51803d
         <source>There are folders that were not synchronized because they are external storages: </source>
         <translation>Hai cartafoles que non se sincronizaron porque son almacenamentos externos:</translation>
     </message>
     <message>
-<<<<<<< HEAD
-        <location filename="../src/gui/accountsettings.cpp" line="785"/>
-=======
         <location filename="../src/gui/accountsettings.cpp" line="789"/>
->>>>>>> 7f51803d
         <source>There are folders that were not synchronized because they are too big or external storages: </source>
         <translation>Hai cartafoles que non se sincronizaron porque son demasiado grandes ou almacenamentos externos:</translation>
     </message>
     <message>
-<<<<<<< HEAD
-        <location filename="../src/gui/accountsettings.cpp" line="831"/>
-=======
         <location filename="../src/gui/accountsettings.cpp" line="835"/>
->>>>>>> 7f51803d
         <source>Confirm Account Removal</source>
         <translation>Confirme a retirada da conta</translation>
     </message>
     <message>
-<<<<<<< HEAD
-        <location filename="../src/gui/accountsettings.cpp" line="832"/>
-=======
         <location filename="../src/gui/accountsettings.cpp" line="836"/>
->>>>>>> 7f51803d
         <source>&lt;p&gt;Do you really want to remove the connection to the account &lt;i&gt;%1&lt;/i&gt;?&lt;/p&gt;&lt;p&gt;&lt;b&gt;Note:&lt;/b&gt; This will &lt;b&gt;not&lt;/b&gt; delete any files.&lt;/p&gt;</source>
         <translation>&lt;p&gt;De verdade quere retirar a conexión a conta &lt;i&gt;%1&lt;/i&gt;?&lt;/p&gt;&lt;p&gt;&lt;b&gt;Aviso:&lt;/b&gt; Esto &lt;b&gt;non&lt;/b&gt; eliminará ningún ficheiro.&lt;/p&gt;</translation>
     </message>
     <message>
-<<<<<<< HEAD
-        <location filename="../src/gui/accountsettings.cpp" line="838"/>
-=======
         <location filename="../src/gui/accountsettings.cpp" line="842"/>
->>>>>>> 7f51803d
         <source>Remove connection</source>
         <translation>Retirar conexión</translation>
     </message>
@@ -376,11 +308,7 @@
     </message>
     <message>
         <location filename="../src/gui/accountsettings.cpp" line="199"/>
-<<<<<<< HEAD
-        <location filename="../src/gui/accountsettings.cpp" line="697"/>
-=======
         <location filename="../src/gui/accountsettings.cpp" line="701"/>
->>>>>>> 7f51803d
         <source>Log out</source>
         <translation>Desconectar</translation>
     </message>
@@ -415,11 +343,7 @@
         <translation>Actualmente non hai dispoñíbel ningunha información sobre o uso do almacenamento.</translation>
     </message>
     <message>
-<<<<<<< HEAD
-        <location filename="../src/gui/accountsettings.cpp" line="677"/>
-=======
         <location filename="../src/gui/accountsettings.cpp" line="681"/>
->>>>>>> 7f51803d
         <source>No %1 connection configured.</source>
         <translation>Non se configurou a conexión %1.</translation>
     </message>
@@ -713,11 +637,7 @@
 <context>
     <name>OCC::DiscoveryMainThread</name>
     <message>
-<<<<<<< HEAD
-        <location filename="../src/libsync/discoveryphase.cpp" line="633"/>
-=======
         <location filename="../src/libsync/discoveryphase.cpp" line="634"/>
->>>>>>> 7f51803d
         <source>Aborted by the user</source>
         <translation>Interrompido polo usuario</translation>
     </message>
@@ -2574,38 +2494,22 @@
         <translation>Axustes</translation>
     </message>
     <message>
-<<<<<<< HEAD
-        <location filename="../src/gui/settingsdialog.cpp" line="107"/>
-=======
         <location filename="../src/gui/settingsdialog.cpp" line="109"/>
->>>>>>> 7f51803d
         <source>Activity</source>
         <translation>Actividade</translation>
     </message>
     <message>
-<<<<<<< HEAD
-        <location filename="../src/gui/settingsdialog.cpp" line="116"/>
-=======
         <location filename="../src/gui/settingsdialog.cpp" line="118"/>
->>>>>>> 7f51803d
         <source>General</source>
         <translation>Xeral</translation>
     </message>
     <message>
-<<<<<<< HEAD
-        <location filename="../src/gui/settingsdialog.cpp" line="122"/>
-=======
         <location filename="../src/gui/settingsdialog.cpp" line="124"/>
->>>>>>> 7f51803d
         <source>Network</source>
         <translation>Rede</translation>
     </message>
     <message>
-<<<<<<< HEAD
-        <location filename="../src/gui/settingsdialog.cpp" line="228"/>
-=======
         <location filename="../src/gui/settingsdialog.cpp" line="230"/>
->>>>>>> 7f51803d
         <source>Account</source>
         <translation>Conta</translation>
     </message>
@@ -2613,47 +2517,27 @@
 <context>
     <name>OCC::SettingsDialogMac</name>
     <message>
-<<<<<<< HEAD
-        <location filename="../src/gui/settingsdialogmac.cpp" line="90"/>
-=======
         <location filename="../src/gui/settingsdialogmac.cpp" line="93"/>
->>>>>>> 7f51803d
         <source>%1</source>
         <translation>%1</translation>
     </message>
     <message>
-<<<<<<< HEAD
-        <location filename="../src/gui/settingsdialogmac.cpp" line="94"/>
-=======
         <location filename="../src/gui/settingsdialogmac.cpp" line="97"/>
->>>>>>> 7f51803d
         <source>Activity</source>
         <translation>Actividade</translation>
     </message>
     <message>
-<<<<<<< HEAD
-        <location filename="../src/gui/settingsdialogmac.cpp" line="108"/>
-=======
         <location filename="../src/gui/settingsdialogmac.cpp" line="111"/>
->>>>>>> 7f51803d
         <source>General</source>
         <translation>Xeral</translation>
     </message>
     <message>
-<<<<<<< HEAD
-        <location filename="../src/gui/settingsdialogmac.cpp" line="112"/>
-=======
         <location filename="../src/gui/settingsdialogmac.cpp" line="115"/>
->>>>>>> 7f51803d
         <source>Network</source>
         <translation>Rede</translation>
     </message>
     <message>
-<<<<<<< HEAD
-        <location filename="../src/gui/settingsdialogmac.cpp" line="149"/>
-=======
         <location filename="../src/gui/settingsdialogmac.cpp" line="152"/>
->>>>>>> 7f51803d
         <source>Account</source>
         <translation>Conta</translation>
     </message>
@@ -2822,7 +2706,6 @@
     <message>
         <location filename="../src/gui/sharelinkwidget.cpp" line="163"/>
         <source>Copy link to clipboard (direct download)</source>
-<<<<<<< HEAD
         <translation type="unfinished"/>
     </message>
     <message>
@@ -2841,26 +2724,6 @@
         <translation type="unfinished"/>
     </message>
     <message>
-=======
-        <translation type="unfinished"/>
-    </message>
-    <message>
-        <location filename="../src/gui/sharelinkwidget.cpp" line="164"/>
-        <source>Send link by email</source>
-        <translation>Enviar a ligazón por correo</translation>
-    </message>
-    <message>
-        <location filename="../src/gui/sharelinkwidget.cpp" line="165"/>
-        <source>Send link by email (direct download)</source>
-        <translation type="unfinished"/>
-    </message>
-    <message>
-        <location filename="../src/gui/sharelinkwidget.cpp" line="237"/>
-        <source>Public link</source>
-        <translation type="unfinished"/>
-    </message>
-    <message>
->>>>>>> 7f51803d
         <location filename="../src/gui/sharelinkwidget.cpp" line="460"/>
         <source>Public sh&amp;aring requires a password</source>
         <translation>A comp&amp;artición pública precisa de contrasinal </translation>
@@ -3578,168 +3441,91 @@
 <context>
     <name>OCC::ownCloudGui</name>
     <message>
-<<<<<<< HEAD
-        <location filename="../src/gui/owncloudgui.cpp" line="252"/>
-=======
         <location filename="../src/gui/owncloudgui.cpp" line="267"/>
->>>>>>> 7f51803d
         <source>Please sign in</source>
         <translation>Ten que rexistrarse</translation>
     </message>
     <message>
-<<<<<<< HEAD
-        <location filename="../src/gui/owncloudgui.cpp" line="276"/>
-=======
         <location filename="../src/gui/owncloudgui.cpp" line="292"/>
->>>>>>> 7f51803d
         <source>Folder %1: %2</source>
         <translation>Cartafol %1: %2</translation>
     </message>
     <message>
-<<<<<<< HEAD
-        <location filename="../src/gui/owncloudgui.cpp" line="281"/>
-        <source>No sync folders configured.</source>
-        <translation>Non se configuraron cartafoles de sincronización.</translation>
-    </message>
-    <message>
-        <location filename="../src/gui/owncloudgui.cpp" line="291"/>
-=======
         <location filename="../src/gui/owncloudgui.cpp" line="313"/>
->>>>>>> 7f51803d
         <source>There are no sync folders configured.</source>
         <translation>Non existen cartafoles de sincronización configurados.</translation>
     </message>
     <message>
-<<<<<<< HEAD
-        <location filename="../src/gui/owncloudgui.cpp" line="299"/>
-=======
         <location filename="../src/gui/owncloudgui.cpp" line="322"/>
->>>>>>> 7f51803d
         <source>Open in browser</source>
         <translation>Abrir no navegador</translation>
     </message>
     <message>
-<<<<<<< HEAD
-        <location filename="../src/gui/owncloudgui.cpp" line="348"/>
-        <location filename="../src/gui/owncloudgui.cpp" line="603"/>
-        <location filename="../src/gui/owncloudgui.cpp" line="697"/>
-=======
         <location filename="../src/gui/owncloudgui.cpp" line="371"/>
         <location filename="../src/gui/owncloudgui.cpp" line="628"/>
         <location filename="../src/gui/owncloudgui.cpp" line="722"/>
->>>>>>> 7f51803d
         <source>Log in...</source>
         <translation type="unfinished"/>
     </message>
     <message>
-<<<<<<< HEAD
-        <location filename="../src/gui/owncloudgui.cpp" line="352"/>
-        <location filename="../src/gui/owncloudgui.cpp" line="595"/>
-        <location filename="../src/gui/owncloudgui.cpp" line="699"/>
-=======
         <location filename="../src/gui/owncloudgui.cpp" line="375"/>
         <location filename="../src/gui/owncloudgui.cpp" line="620"/>
         <location filename="../src/gui/owncloudgui.cpp" line="724"/>
->>>>>>> 7f51803d
         <source>Log out</source>
         <translation>Desconectar</translation>
     </message>
     <message>
-<<<<<<< HEAD
-        <location filename="../src/gui/owncloudgui.cpp" line="421"/>
-=======
         <location filename="../src/gui/owncloudgui.cpp" line="444"/>
->>>>>>> 7f51803d
         <source>Recent Changes</source>
         <translation>Cambios recentes</translation>
     </message>
     <message>
-<<<<<<< HEAD
-        <location filename="../src/gui/owncloudgui.cpp" line="741"/>
-=======
         <location filename="../src/gui/owncloudgui.cpp" line="766"/>
->>>>>>> 7f51803d
         <source>Checking for changes in &apos;%1&apos;</source>
         <translation type="unfinished"/>
     </message>
     <message>
-<<<<<<< HEAD
-        <location filename="../src/gui/owncloudgui.cpp" line="326"/>
-=======
         <location filename="../src/gui/owncloudgui.cpp" line="349"/>
->>>>>>> 7f51803d
         <source>Managed Folders:</source>
         <translation>Cartafoles xestionados:</translation>
     </message>
     <message>
-<<<<<<< HEAD
-        <location filename="../src/gui/owncloudgui.cpp" line="329"/>
-=======
         <location filename="../src/gui/owncloudgui.cpp" line="352"/>
->>>>>>> 7f51803d
         <source>Open folder &apos;%1&apos;</source>
         <translation>Abrir o cartafol «%1»</translation>
     </message>
     <message>
-<<<<<<< HEAD
-        <location filename="../src/gui/owncloudgui.cpp" line="301"/>
-=======
         <location filename="../src/gui/owncloudgui.cpp" line="324"/>
->>>>>>> 7f51803d
         <source>Open %1 in browser</source>
         <translation>Abrir %1 nun navegador</translation>
     </message>
     <message>
-<<<<<<< HEAD
-        <location filename="../src/gui/owncloudgui.cpp" line="682"/>
-=======
         <location filename="../src/gui/owncloudgui.cpp" line="707"/>
->>>>>>> 7f51803d
         <source>Unknown status</source>
         <translation>Estado descoñecido</translation>
     </message>
     <message>
-<<<<<<< HEAD
-        <location filename="../src/gui/owncloudgui.cpp" line="684"/>
-=======
         <location filename="../src/gui/owncloudgui.cpp" line="709"/>
->>>>>>> 7f51803d
         <source>Settings...</source>
         <translation>Axustes...</translation>
     </message>
     <message>
-<<<<<<< HEAD
-        <location filename="../src/gui/owncloudgui.cpp" line="686"/>
-=======
         <location filename="../src/gui/owncloudgui.cpp" line="711"/>
->>>>>>> 7f51803d
         <source>Details...</source>
         <translation>Detalles...</translation>
     </message>
     <message>
-<<<<<<< HEAD
-        <location filename="../src/gui/owncloudgui.cpp" line="692"/>
-=======
         <location filename="../src/gui/owncloudgui.cpp" line="717"/>
->>>>>>> 7f51803d
         <source>Help</source>
         <translation>Axuda</translation>
     </message>
     <message>
-<<<<<<< HEAD
-        <location filename="../src/gui/owncloudgui.cpp" line="694"/>
-=======
         <location filename="../src/gui/owncloudgui.cpp" line="719"/>
->>>>>>> 7f51803d
         <source>Quit %1</source>
         <translation>Saír de %1</translation>
     </message>
     <message>
-<<<<<<< HEAD
-        <location filename="../src/gui/owncloudgui.cpp" line="233"/>
-=======
         <location filename="../src/gui/owncloudgui.cpp" line="248"/>
->>>>>>> 7f51803d
         <source>Disconnected from %1</source>
         <translation>Desconectado de %1</translation>
     </message>
@@ -3754,9 +3540,6 @@
         <translation type="unfinished"/>
     </message>
     <message>
-<<<<<<< HEAD
-        <location filename="../src/gui/owncloudgui.cpp" line="236"/>
-=======
         <location filename="../src/gui/owncloudgui.cpp" line="238"/>
         <source>Disconnected</source>
         <translation>Desconectado</translation>
@@ -3768,37 +3551,25 @@
     </message>
     <message>
         <location filename="../src/gui/owncloudgui.cpp" line="251"/>
->>>>>>> 7f51803d
         <source>Disconnected from accounts:</source>
         <translation>Desconectado das contas:</translation>
     </message>
     <message>
-<<<<<<< HEAD
-        <location filename="../src/gui/owncloudgui.cpp" line="238"/>
-=======
         <location filename="../src/gui/owncloudgui.cpp" line="253"/>
->>>>>>> 7f51803d
         <source>Account %1: %2</source>
         <translation>Conta %1: %2</translation>
     </message>
     <message>
-<<<<<<< HEAD
-        <location filename="../src/gui/owncloudgui.cpp" line="256"/>
-=======
         <location filename="../src/gui/owncloudgui.cpp" line="268"/>
         <source>Signed out</source>
         <translation>Desconectado</translation>
     </message>
     <message>
         <location filename="../src/gui/owncloudgui.cpp" line="272"/>
->>>>>>> 7f51803d
         <source>Account synchronization is disabled</source>
         <translation type="unfinished"/>
     </message>
     <message>
-<<<<<<< HEAD
-        <location filename="../src/gui/owncloudgui.cpp" line="337"/>
-=======
         <location filename="../src/gui/owncloudgui.cpp" line="273"/>
         <location filename="../src/gui/owncloudgui.cpp" line="304"/>
         <source>Synchronization is paused</source>
@@ -3816,152 +3587,87 @@
     </message>
     <message>
         <location filename="../src/gui/owncloudgui.cpp" line="360"/>
->>>>>>> 7f51803d
         <source>Unpause all folders</source>
         <translation type="unfinished"/>
     </message>
     <message>
-<<<<<<< HEAD
-        <location filename="../src/gui/owncloudgui.cpp" line="342"/>
-=======
         <location filename="../src/gui/owncloudgui.cpp" line="365"/>
->>>>>>> 7f51803d
         <source>Pause all folders</source>
         <translation type="unfinished"/>
     </message>
     <message>
-<<<<<<< HEAD
-        <location filename="../src/gui/owncloudgui.cpp" line="574"/>
-=======
         <location filename="../src/gui/owncloudgui.cpp" line="599"/>
->>>>>>> 7f51803d
         <source>Unpause all synchronization</source>
         <translation type="unfinished"/>
     </message>
     <message>
-<<<<<<< HEAD
-        <location filename="../src/gui/owncloudgui.cpp" line="576"/>
-=======
         <location filename="../src/gui/owncloudgui.cpp" line="601"/>
->>>>>>> 7f51803d
         <source>Unpause synchronization</source>
         <translation type="unfinished"/>
     </message>
     <message>
-<<<<<<< HEAD
-        <location filename="../src/gui/owncloudgui.cpp" line="584"/>
-=======
         <location filename="../src/gui/owncloudgui.cpp" line="609"/>
->>>>>>> 7f51803d
         <source>Pause all synchronization</source>
         <translation type="unfinished"/>
     </message>
     <message>
-<<<<<<< HEAD
-        <location filename="../src/gui/owncloudgui.cpp" line="586"/>
-=======
         <location filename="../src/gui/owncloudgui.cpp" line="611"/>
->>>>>>> 7f51803d
         <source>Pause synchronization</source>
         <translation type="unfinished"/>
     </message>
     <message>
-<<<<<<< HEAD
-        <location filename="../src/gui/owncloudgui.cpp" line="593"/>
-=======
         <location filename="../src/gui/owncloudgui.cpp" line="618"/>
->>>>>>> 7f51803d
         <source>Log out of all accounts</source>
         <translation type="unfinished"/>
     </message>
     <message>
-<<<<<<< HEAD
-        <location filename="../src/gui/owncloudgui.cpp" line="601"/>
-=======
         <location filename="../src/gui/owncloudgui.cpp" line="626"/>
->>>>>>> 7f51803d
         <source>Log in to all accounts...</source>
         <translation type="unfinished"/>
     </message>
     <message>
-<<<<<<< HEAD
-        <location filename="../src/gui/owncloudgui.cpp" line="685"/>
-=======
         <location filename="../src/gui/owncloudgui.cpp" line="710"/>
->>>>>>> 7f51803d
         <source>New account...</source>
         <translation type="unfinished"/>
     </message>
     <message>
-<<<<<<< HEAD
-        <location filename="../src/gui/owncloudgui.cpp" line="703"/>
-=======
         <location filename="../src/gui/owncloudgui.cpp" line="728"/>
->>>>>>> 7f51803d
         <source>Crash now</source>
         <comment>Only shows in debug mode to allow testing the crash handler</comment>
         <translation>Quebrou agora</translation>
     </message>
     <message>
-<<<<<<< HEAD
-        <location filename="../src/gui/owncloudgui.cpp" line="719"/>
-=======
         <location filename="../src/gui/owncloudgui.cpp" line="744"/>
->>>>>>> 7f51803d
         <source>No items synced recently</source>
         <translation>Non hai elementos sincronizados recentemente</translation>
     </message>
     <message>
-<<<<<<< HEAD
-        <location filename="../src/gui/owncloudgui.cpp" line="756"/>
-=======
         <location filename="../src/gui/owncloudgui.cpp" line="781"/>
->>>>>>> 7f51803d
         <source>Syncing %1 of %2  (%3 left)</source>
         <translation>Sincronizando %1 of %2  (restan %3)</translation>
     </message>
     <message>
-<<<<<<< HEAD
-        <location filename="../src/gui/owncloudgui.cpp" line="761"/>
-=======
         <location filename="../src/gui/owncloudgui.cpp" line="786"/>
->>>>>>> 7f51803d
         <source>Syncing %1 of %2</source>
         <translation type="unfinished"/>
     </message>
     <message>
-<<<<<<< HEAD
-        <location filename="../src/gui/owncloudgui.cpp" line="770"/>
-=======
         <location filename="../src/gui/owncloudgui.cpp" line="795"/>
->>>>>>> 7f51803d
         <source>Syncing %1 (%2 left)</source>
         <translation>Sincronizando %1 (restan %2)</translation>
     </message>
     <message>
-<<<<<<< HEAD
-        <location filename="../src/gui/owncloudgui.cpp" line="773"/>
-=======
         <location filename="../src/gui/owncloudgui.cpp" line="798"/>
->>>>>>> 7f51803d
         <source>Syncing %1</source>
         <translation>Sincronizando %1</translation>
     </message>
     <message>
-<<<<<<< HEAD
-        <location filename="../src/gui/owncloudgui.cpp" line="791"/>
-=======
         <location filename="../src/gui/owncloudgui.cpp" line="816"/>
->>>>>>> 7f51803d
         <source>%1 (%2, %3)</source>
         <translation>%1 (%2, %3)</translation>
     </message>
     <message>
-<<<<<<< HEAD
-        <location filename="../src/gui/owncloudgui.cpp" line="817"/>
-=======
         <location filename="../src/gui/owncloudgui.cpp" line="302"/>
->>>>>>> 7f51803d
         <source>Up to date</source>
         <translation>Actualizado</translation>
     </message>
